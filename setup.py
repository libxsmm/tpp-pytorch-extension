###############################################################################
# Copyright (c) 2022 Intel Corporation - All rights reserved.                 #
#                                                                             #
# For information on the license, see the LICENSE file.                       #
# Further information: https://github.com/libxsmm/tpp-pytorch-extension/      #
# SPDX-License-Identifier: BSD-3-Clause                                       #
###############################################################################
# Author: Dhiraj Kalamkar (Intel Corp.)                                       #
###############################################################################

import os
import glob
from setuptools import setup
from setuptools import Command
from setuptools import find_packages
from torch.utils.cpp_extension import CppExtension, BuildExtension
from subprocess import check_call, check_output
import pathlib
import torch
import platform

cwd = os.path.dirname(os.path.realpath(__file__))

use_parlooper = True

libxsmm_root = os.path.join(cwd, "libxsmm")
if "LIBXSMM_ROOT" in os.environ:
    libxsmm_root = os.getenv("LIBXSMM_ROOT")

xsmm_makefile = os.path.join(libxsmm_root, "Makefile")
<<<<<<< HEAD
# xsmm_include = "./libxsmm/include"
=======
>>>>>>> a1722e2c
xsmm_include = os.path.join(libxsmm_root, "include")
xsmm_lib = os.path.join(libxsmm_root, "lib")

parlooper_root = os.path.join(cwd, "parlooper")
if "PARLOOPER_ROOT" in os.environ:
    parlooper_root = os.getenv("PARLOOPER_ROOT")

parlooper_makefile = os.path.join(parlooper_root, "Makefile")
parlooper_include = os.path.join(parlooper_root, "include")
parlooper_lib = os.path.join(parlooper_root, "lib")

if not os.path.exists(xsmm_makefile):
    raise IOError(
        f"{xsmm_makefile} doesn't exists! Please initialize libxsmm submodule using"
        + "    $git submodule update --init"
    )

with open("README.md", "r", encoding="utf-8") as fh:
    long_description = fh.read()


class BuildMakeLib(Command):

    description = "build C/C++ libraries using Makefile"

    #    user_options = [
    #        ("build-clib=", "b", "directory to build C/C++ libraries to"),
    #        ("build-temp=", "t", "directory to put temporary build by-products"),
    #        ("debug", "g", "compile with debugging information"),
    #        ("force", "f", "forcibly build everything (ignore file timestamps)"),
    #    ]
    #
    #    boolean_options = ["debug", "force"]

    def initialize_options(self):
        self.build_clib = None
        self.build_temp = None

        # List of libraries to build
        self.libraries = None

        # Compilation options for all libraries
        self.define = None
        self.debug = None
        self.force = 0

    def finalize_options(self):
        self.set_undefined_options(
            "build",
            ("build_temp", "build_temp"),
            ("debug", "debug"),
            ("force", "force"),
        )
        # When building multiple third party libraries, we have to put the created lbiraries all in one place
        # (pointed to as self.build_clib) because only this path is added to the link line for extensions
        self.final_common_libs_dir = "third_party_libs"  # at the level of build_temp
        self.build_clib = self.build_temp + "/" + self.final_common_libs_dir
        self.libraries = self.distribution.libraries

    def run(self):
        pathlib.Path(self.build_clib).mkdir(parents=True, exist_ok=True)
        if not self.libraries:
            return
        self.build_libraries(self.libraries)

    def get_library_names(self):
        if not self.libraries:
            return None

        lib_names = []
        for (lib_name, makefile, build_args) in self.libraries:
            lib_names.append(lib_name)
        return lib_names

    def get_source_files(self):
        return []

    def build_libraries(self, libraries):
        for (lib_name, makefile, build_args) in libraries:
            build_dir = pathlib.Path(self.build_temp + "/" + lib_name)
            build_dir.mkdir(parents=True, exist_ok=True)
<<<<<<< HEAD
            check_call(["make", "-f", makefile] + build_args, cwd=str(build_dir))
            # NOTE: neither can use a wildcard here nor mv (since for the second library directory will already exist)
            # This copying/hard linking assumes that the libraries are putting libraries under their respective /lib subfolder
            check_call(
                ["cp", "-alf", lib_name + "/lib/.", self.final_common_libs_dir],
                cwd=str(self.build_temp),
            )
            # remove dynamic libraries to force static linking
            check_call(
                ["rm", "-f", "libxsmm.so", "libparlooper.so"],
                cwd=str(self.build_clib),
            )
=======
            check_call(
                ["make", "-f", makefile, "lib/libxsmm.a"] + build_args,
                cwd=str(build_dir),
            )
            check_call(["rm", "-f", "lib/libxsmm.so"], cwd=str(build_dir))
>>>>>>> a1722e2c


sources = [
    "src/csrc/init.cpp",
    "src/csrc/optim.cpp",
    "src/csrc/xsmm.cpp",
    "src/csrc/bfloat8.cpp",
]

# AlphaFold sources
sources += glob.glob("src/csrc/alphafold/*.cpp")

# BERT sources
sources += glob.glob("src/csrc/bert/pad/*.cpp")
sources += glob.glob("src/csrc/bert/unpad/*.cpp")
sources += glob.glob("src/csrc/bert/infer/*.cpp")

sources += glob.glob("src/csrc/llm/*.cpp")

# GNN sources
sources += glob.glob("src/csrc/gnn/graphsage/*.cpp")
sources += glob.glob("src/csrc/gnn/common/*.cpp")
sources += glob.glob("src/csrc/gnn/gat/*.cpp")

<<<<<<< HEAD
extra_compile_args = ["-fopenmp", "-g", "-DLIBXSMM_DEFAULT_CONFIG"]
=======
# DLRM sources
sources += glob.glob("src/csrc/dlrm/*.cpp")


extra_compile_args = ["-fopenmp", "-g", "-DLIBXSMM_DEFAULT_CONFIG"]  # , "-O0"]
>>>>>>> a1722e2c
if platform.processor() != "aarch64":
    extra_compile_args.append("-march=native")

if hasattr(torch, "bfloat8"):
    extra_compile_args.append("-DPYTORCH_SUPPORTS_BFLOAT8")

if use_parlooper is not True:
    extra_compile_args.append("-DNO_PARLOOPER")
else:
    sources += ["src/csrc/common_loops.cpp"]

print("extra_compile_args = ", extra_compile_args)

print(sources)

setup(
    name="tpp-pytorch-extension",
    version="0.0.1",
    author="Dhiraj Kalamkar",
    author_email="dhiraj.d.kalamkar@intel.com",
    description="Intel(R) Tensor Processing Primitives extension for PyTorch*",
    long_description=long_description,
    long_description_content_type="text/markdown",
    url="https://github.com/libxsmm/tpp-pytorch-extension",
    package_dir={"": "src"},
    packages=find_packages("src"),
    classifiers=[
        "Programming Language :: Python :: 3",
        "License :: OSI Approved :: BSD 3-Clause 'New' or 'Revised' License (BSD-3-Clause)",
        "Operating System :: Linux",
    ],
    python_requires=">=3.6",
    # install_requires=["torch>=1.4.0"],
    scripts=["utils/run_dist.sh", "utils/run_dist_ht.sh"],
    libraries=[
<<<<<<< HEAD
        ("xsmm", xsmm_makefile, ["CC=gcc", "CXX=g++", "AVX=2", "-j"]),
        (
            "parlooper",
            parlooper_makefile,
            [
                "CC=gcc",
                "CXX=g++",
                "AVX=2",
                "-j",
                "ROOTDIR = " + parlooper_root,
                "LIBXSMM_ROOT=" + libxsmm_root,
                "PARLOOPER_COMPILER=gcc",
            ],
        ),
=======
        ("xsmm", xsmm_makefile, ["CC=gcc", "CXX=g++", "AVX=2", "-j", "STATIC=1"])
>>>>>>> a1722e2c
    ],
    ext_modules=[
        CppExtension(
            "tpp_pytorch_extension._C",
            sources,
            extra_compile_args=extra_compile_args,
<<<<<<< HEAD
            include_dirs=[xsmm_include, parlooper_include, "{}/src/csrc".format(cwd)],
            # library_dirs=[xsmm_lib],
            # libraries=["xsmm"],
=======
            include_dirs=[
                xsmm_include,
                "{}/src/csrc".format(cwd),
            ],
            #library_dirs=[xsmm_lib],
            #libraries=["xsmm"],
>>>>>>> a1722e2c
        )
    ],
    cmdclass={"build_ext": BuildExtension, "build_clib": BuildMakeLib},
)<|MERGE_RESOLUTION|>--- conflicted
+++ resolved
@@ -28,10 +28,6 @@
     libxsmm_root = os.getenv("LIBXSMM_ROOT")
 
 xsmm_makefile = os.path.join(libxsmm_root, "Makefile")
-<<<<<<< HEAD
-# xsmm_include = "./libxsmm/include"
-=======
->>>>>>> a1722e2c
 xsmm_include = os.path.join(libxsmm_root, "include")
 xsmm_lib = os.path.join(libxsmm_root, "lib")
 
@@ -113,7 +109,6 @@
         for (lib_name, makefile, build_args) in libraries:
             build_dir = pathlib.Path(self.build_temp + "/" + lib_name)
             build_dir.mkdir(parents=True, exist_ok=True)
-<<<<<<< HEAD
             check_call(["make", "-f", makefile] + build_args, cwd=str(build_dir))
             # NOTE: neither can use a wildcard here nor mv (since for the second library directory will already exist)
             # This copying/hard linking assumes that the libraries are putting libraries under their respective /lib subfolder
@@ -126,13 +121,6 @@
                 ["rm", "-f", "libxsmm.so", "libparlooper.so"],
                 cwd=str(self.build_clib),
             )
-=======
-            check_call(
-                ["make", "-f", makefile, "lib/libxsmm.a"] + build_args,
-                cwd=str(build_dir),
-            )
-            check_call(["rm", "-f", "lib/libxsmm.so"], cwd=str(build_dir))
->>>>>>> a1722e2c
 
 
 sources = [
@@ -157,15 +145,11 @@
 sources += glob.glob("src/csrc/gnn/common/*.cpp")
 sources += glob.glob("src/csrc/gnn/gat/*.cpp")
 
-<<<<<<< HEAD
-extra_compile_args = ["-fopenmp", "-g", "-DLIBXSMM_DEFAULT_CONFIG"]
-=======
 # DLRM sources
 sources += glob.glob("src/csrc/dlrm/*.cpp")
 
-
 extra_compile_args = ["-fopenmp", "-g", "-DLIBXSMM_DEFAULT_CONFIG"]  # , "-O0"]
->>>>>>> a1722e2c
+
 if platform.processor() != "aarch64":
     extra_compile_args.append("-march=native")
 
@@ -201,8 +185,7 @@
     # install_requires=["torch>=1.4.0"],
     scripts=["utils/run_dist.sh", "utils/run_dist_ht.sh"],
     libraries=[
-<<<<<<< HEAD
-        ("xsmm", xsmm_makefile, ["CC=gcc", "CXX=g++", "AVX=2", "-j"]),
+        ("xsmm", xsmm_makefile, ["CC=gcc", "CXX=g++", "AVX=2", "-j", "STATIC=1"]),
         (
             "parlooper",
             parlooper_makefile,
@@ -216,27 +199,15 @@
                 "PARLOOPER_COMPILER=gcc",
             ],
         ),
-=======
-        ("xsmm", xsmm_makefile, ["CC=gcc", "CXX=g++", "AVX=2", "-j", "STATIC=1"])
->>>>>>> a1722e2c
     ],
     ext_modules=[
         CppExtension(
             "tpp_pytorch_extension._C",
             sources,
             extra_compile_args=extra_compile_args,
-<<<<<<< HEAD
             include_dirs=[xsmm_include, parlooper_include, "{}/src/csrc".format(cwd)],
             # library_dirs=[xsmm_lib],
             # libraries=["xsmm"],
-=======
-            include_dirs=[
-                xsmm_include,
-                "{}/src/csrc".format(cwd),
-            ],
-            #library_dirs=[xsmm_lib],
-            #libraries=["xsmm"],
->>>>>>> a1722e2c
         )
     ],
     cmdclass={"build_ext": BuildExtension, "build_clib": BuildMakeLib},

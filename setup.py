--- conflicted
+++ resolved
@@ -205,14 +205,7 @@
             "tpp_pytorch_extension._C",
             sources,
             extra_compile_args=extra_compile_args,
-<<<<<<< HEAD
-            include_dirs=[
-                xsmm_include,
-                "{}/src/csrc".format(cwd),
-            ],
-=======
             include_dirs=[xsmm_include, parlooper_include, "{}/src/csrc".format(cwd)],
->>>>>>> 3d8210a1
             # library_dirs=[xsmm_lib],
             # libraries=["xsmm"],
         )

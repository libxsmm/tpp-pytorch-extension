--- conflicted
+++ resolved
@@ -23,11 +23,7 @@
 
 try:
     import tpp_pytorch_extension as tpx
-<<<<<<< HEAD
-    from tpp_pytorch_extension.llm.llm_commom import (
-=======
     from tpp_pytorch_extension.llm.llm_common import (
->>>>>>> 3d8210a1
         jit_trace_model,
         optimize_for_first_token,
     )
@@ -207,13 +203,10 @@
     ):
         from tpp_pytorch_extension.llm.fused_llama_infer import OptimizeModelForLlama
 
-<<<<<<< HEAD
-=======
         OptimizeModelForLlama(model, dtype=amp_dtype, device=device)
     elif model.config.architectures[0] == "LlamaForCausalLM":
         from tpp_pytorch_extension.llm.fused_llama_infer import OptimizeModelForLlama
 
->>>>>>> 3d8210a1
         OptimizeModelForLlama(model, dtype=amp_dtype, device=device)
     else:
         print(type(model.config.architectures))
@@ -260,11 +253,7 @@
 if args.use_tpp:
     cpp_profile = True
     if args.jit:
-<<<<<<< HEAD
-        model = tpx.llm.llm_common.jit_trace_model(
-=======
         model = jit_trace_model(
->>>>>>> 3d8210a1
             model,
             tokenizer,
             generate_kwargs["num_beams"],
@@ -272,25 +261,17 @@
             enable_profile=cpp_profile,
         )
     else:
-<<<<<<< HEAD
-        model = tpx.llm.llm_common.optimize_for_first_token(
-=======
         model = optimize_for_first_token(
->>>>>>> 3d8210a1
             model, generate_kwargs["num_beams"], enable_profile=cpp_profile
         )
 
     # generate_kwargs["jit"] = True
 if args.token_latency:
-<<<<<<< HEAD
-    generate_kwargs["token_latency"] = True
-=======
     if args.use_tpp:
         generate_kwargs["token_latency"] = True
     else:
         print("Warning: --token-latnecy is ignored when not using TPP (--use-tpp)")
         args.token_latency = False
->>>>>>> 3d8210a1
 # if args.use_tpp:
 #    generate_kwargs["TP_number"] = my_size
 
@@ -309,15 +290,11 @@
 tokenizer.padding_side = "left"
 total_list = []
 record_shapes = True
-<<<<<<< HEAD
-generate_kwargs["output_past_key_values"] = True
-=======
 output_past_key_values = False
 if args.use_tpp and output_past_key_values == True:
     generate_kwargs["output_past_key_values"] = True
 else:
     output_past_key_values = False
->>>>>>> 3d8210a1
 
 
 def trace_handler(prof):
@@ -352,11 +329,7 @@
         output = model.generate(
             **inputs, max_new_tokens=args.max_new_tokens, **generate_kwargs
         )
-<<<<<<< HEAD
-        if generate_kwargs["output_past_key_values"] == True:
-=======
         if output_past_key_values == True:
->>>>>>> 3d8210a1
             output, pkv = output
         gen_ids = output[0] if args.token_latency else output
         gen_text = tokenizer.batch_decode(gen_ids, skip_special_tokens=True)

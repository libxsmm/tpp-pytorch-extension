--- conflicted
+++ resolved
@@ -37,11 +37,8 @@
 LAYER_NORM_USE_FP32_PARAMS = True
 global_layer_dtype = torch.float32
 
-<<<<<<< HEAD
-=======
 BATCH_DIM_IN_KV_CACHE = fused_llm_cpp.get_batch_dim_in_kv_cache()
 
->>>>>>> 3d8210a1
 
 def compare(ref, opt, name=""):
     ref = ref.detach()
@@ -510,10 +507,7 @@
     if layer_past is None:
         return ([], 0)
     n = len(layer_past)
-<<<<<<< HEAD
-=======
     B_DIM = BATCH_DIM_IN_KV_CACHE
->>>>>>> 3d8210a1
     if n < 4:  # cache with beam_idx
         if discrete_kv == True:
             B1, N, S, H = layer_past[0].shape
@@ -530,17 +524,12 @@
                 new_key = layer_past[0].new_zeros([B2, N, capacity, H])
                 new_value = layer_past[1].new_zeros([B2, N, capacity, H])
             if B1 == B2:
-<<<<<<< HEAD
-                new_key[:, :, :S, :].copy_(layer_past[0])
-                new_value[:, :, :S, :].copy_(layer_past[1])
-=======
                 if B_DIM == 1:
                     new_key[:S, :, :, :].copy_(layer_past[0].permute([2, 0, 1, 3]))
                     new_value[:S, :, :, :].copy_(layer_past[1].permute([2, 0, 1, 3]))
                 else:
                     new_key[:, :, :S, :].copy_(layer_past[0])
                     new_value[:, :, :S, :].copy_(layer_past[1])
->>>>>>> 3d8210a1
                 new_beam_idx = (
                     torch.arange(B2).unsqueeze(0).expand([capacity, B2]).contiguous()
                 )
@@ -550,10 +539,6 @@
                 assert B2 % B1 == 0, f"B1 = {B1}, B2 = {B2}"
                 assert n == 3, f"Must use lazy kv cache reorder but n = {n}"
                 num_beams = B2 // B1
-<<<<<<< HEAD
-                new_key[::num_beams, :, :S, :] = layer_past[0]
-                new_value[::num_beams, :, :S, :] = layer_past[1]
-=======
                 if B_DIM == 1:
                     new_key[:S, ::num_beams, :, :] = layer_past[0].permute([2, 0, 1, 3])
                     new_value[:S, ::num_beams, :, :] = layer_past[1].permute(
@@ -562,22 +547,16 @@
                 else:
                     new_key[::num_beams, :, :S, :] = layer_past[0]
                     new_value[::num_beams, :, :S, :] = layer_past[1]
->>>>>>> 3d8210a1
                 new_beam_idx = layer_past[2].new_zeros([capacity, B2]).contiguous()
                 # beam_idx was adjusted in reorder_cache by num_beams, so fit it back
                 new_beam_idx[:S] = layer_past[2] * num_beams
             offset = torch.tensor(S)
-<<<<<<< HEAD
-            key = new_key[:, :, :S, :]
-            value = new_value[:, :, :S, :]
-=======
             if B_DIM == 1:
                 key = new_key[:S, :, :, :].permute([1, 2, 0, 3])
                 value = new_value[:S, :, :, :].permute([1, 2, 0, 3])
             else:
                 key = new_key[:, :, :S, :]
                 value = new_value[:, :, :S, :]
->>>>>>> 3d8210a1
             layer_past = (
                 key,
                 value,
@@ -611,12 +590,8 @@
         assert (
             len(past[0]) == 6
         ), f"Invalid past key_value tuple length ({len(past[0])})"
-<<<<<<< HEAD
-        B1 = past[0][4].shape[0]
-=======
         B_DIM = BATCH_DIM_IN_KV_CACHE
         B1 = past[0][4].shape[B_DIM]
->>>>>>> 3d8210a1
         B2 = beam_idx.shape[0]
         # print(f"_reorder_cache: B1: {past[0][0].shape}, beam_idx: {beam_idx}")
         # print(f"B1 = {B1}, B2 = {B2}")
@@ -627,17 +602,10 @@
             S = past[0][0].shape[2]
             for layer_past in past:
                 layer_past_4 = (
-<<<<<<< HEAD
-                    layer_past[4].repeat_interleave(num_beams, dim=0).contiguous()
-                )
-                layer_past_5 = (
-                    layer_past[5].repeat_interleave(num_beams, dim=0).contiguous()
-=======
                     layer_past[4].repeat_interleave(num_beams, dim=B_DIM).contiguous()
                 )
                 layer_past_5 = (
                     layer_past[5].repeat_interleave(num_beams, dim=B_DIM).contiguous()
->>>>>>> 3d8210a1
                 )
                 layer_past_2 = (
                     layer_past[2]
@@ -646,17 +614,12 @@
                     .contiguous()
                 )
                 layer_past_2[layer_past[3] - 1] = beam_idx
-<<<<<<< HEAD
-                layer_past_0 = layer_past_4[:, :, :S, :]
-                layer_past_1 = layer_past_5[:, :, :S, :]
-=======
                 if B_DIM == 1:
                     layer_past_0 = layer_past_4[:S].permute([1, 2, 0, 3])
                     layer_past_1 = layer_past_5[:S].permute([1, 2, 0, 3])
                 else:
                     layer_past_0 = layer_past_4[:, :, :S, :]
                     layer_past_1 = layer_past_5[:, :, :S, :]
->>>>>>> 3d8210a1
                 new_past.append(
                     (
                         layer_past_0,

--- conflicted
+++ resolved
@@ -2074,11 +2074,8 @@
   m.def("fc_add2_scale", &fc_add2_scale_wrap, "TPP fc_add2_scale");
   m.def("fc_plain", &fc_plain_wrap, "TPP fc_plain");
   m.def("set_pg", &set_pg);
-<<<<<<< HEAD
   m.def("allreduce", &allreduce);
-=======
   m.def("get_batch_dim_in_kv_cache", &get_batch_dim_in_kv_cache);
->>>>>>> d1cae027
   m.def(
       "apply_rotary_pos_emb_gptj",
       &apply_rotary_pos_emb_gptj_wrap,
@@ -2100,11 +2097,8 @@
   m.def("fc_add2_scale", &fc_add2_scale_wrap);
   m.def("fc_plain", &fc_plain_wrap);
   m.def("set_pg", &set_pg);
-<<<<<<< HEAD
   m.def("allreduce", &allreduce);
-=======
   m.def("get_batch_dim_in_kv_cache", &get_batch_dim_in_kv_cache);
->>>>>>> d1cae027
   m.class_<GPTJBlock>("GPTJBlock")
       .def(torch::init<std::vector<at::Tensor>, double, long, long, long>())
       .def("forward", &GPTJBlock::forward);

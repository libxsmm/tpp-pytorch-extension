--- conflicted
+++ resolved
@@ -826,7 +826,7 @@
     const tensor_bcsc_t& t_wt,
     at::Tensor t_bias,
     at::Tensor t_out) {
-  RECORD_SCOPE(i_gemm, {t_in, t_wt});
+  RECORD_SCOPE(i_gemm, {t_in});
   auto in_sizes = t_in.sizes();
   auto BS = in_sizes[2];
 #if 0
@@ -893,9 +893,7 @@
 
   //printf("Have %d blocks in bcsc (%d iters)\n",  t_wt.bcsc_blocks_in_bn, t_wt.n_blocks);
   {
-<<<<<<< HEAD
-
-    RECORD_SCOPE(i_gemm, {t_in});
+    RECORD_OMP_TIME();
     auto loop_scheme = large_cache_opt ? "BA" : "Ba";
     auto igemm_loop =
         ThreadedLoop<2>({{1}, {t_wt.n_blocks}}, loop_scheme);
@@ -921,14 +919,11 @@
             gelu_fwd_tpp(out[s1][nk], out[s1][nk]);
           }
         },
-        [&]() { spmm_tpp.config(); },
-        [&]() { spmm_tpp.release(); });
+        [&]() {TimerStart();spmm_tpp.config(); },
+        [&]() { spmm_tpp.release();TimerEnd(); });
 
 #if 0
     RECORD_SCOPE(i_gemm, {t_in, t_wt_V});
-=======
-    RECORD_OMP_TIME();
->>>>>>> 0e4deb0a
     // auto loop_scheme = large_cache_opt ? "acB" : "aBC";
     auto loop_scheme = large_cache_opt ? GEMM_LOOP_SCHEME : "aCb";
     auto igemm_loop =
@@ -965,14 +960,9 @@
             }
           }
         },
-<<<<<<< HEAD
         [&]() { brgemm_tpp.config(); },
         [&]() { brgemm_tpp.release(); });
 #endif
-=======
-        [&]() { TimerStart();brgemm_tpp.config(); },
-        [&]() { brgemm_tpp.release(); TimerEnd(); });
->>>>>>> 0e4deb0a
   }
 }
 

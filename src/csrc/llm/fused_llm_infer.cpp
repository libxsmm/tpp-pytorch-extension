/******************************************************************************
 * Copyright (c) 2022 Intel Corporation - All rights reserved.                *
 *                                                                            *
 * For information on the license, see the LICENSE file.                      *
 * Further information: https://github.com/libxsmm/tpp-pytorch-extension/     *
 * SPDX-License-Identifier: BSD-3-Clause                                      *
 ******************************************************************************/
/* Author: Dhiraj Kalamkar (Intel Corp.)
 ******************************************************************************/

#include <ATen/record_function.h>
// #include <torch/csrc/autograd/VariableTypeUtils.h>
#include <torch/extension.h>

#include <iostream>
#include <vector>
#include "ext_tpp.h"
#include "init.h"
#ifndef NO_PARLOOPER
#include "threaded_loops.h"
#endif
#include <torch/csrc/distributed/c10d/comm.hpp>
#include "timing.h"
#include "xsmm_functors.h"

using namespace tpp;
#include "tensor_helper.h"
#include "shm_coll.h"

static int my_rank = guess_mpi_rank();
static int my_size = 1;
static int large_cache_opt = false;
static int FT_OPT_SIZE = env2int("FT_OPT_SIZE", 256);
static int NCB_BLOCK_SIZE = env2int("NCB_BLOCK_SIZE", 64);
static int SK_BLOCK_SIZE = env2int("SK_BLOCK_SIZE", 64);
static int KV_CACHE_INC_SIZE = env2int("KV_CACHE_INC_SIZE", 128);
<<<<<<< HEAD
static int USE_SHM_ALLREDUCE = env2int("USE_SHM_ALLREDUCE", 1);
static const char *GEMM_LOOP_SCHEME = getenv("GEMM_LOOP_SCHEME") ? getenv("GEMM_LOOP_SCHEME") : "aCB";
=======
static const char* GEMM_LOOP_SCHEME =
    getenv("GEMM_LOOP_SCHEME") ? getenv("GEMM_LOOP_SCHEME") : "aCB";
>>>>>>> 429d008b

REGISTER_LOCAL_SCOPE(b_emb, "b_emb");
REGISTER_LOCAL_SCOPE(pln_gemm, "pln_gemm");
REGISTER_LOCAL_SCOPE(qkv_gemm, "qkv_gemm");
REGISTER_LOCAL_SCOPE(mha, "mha");
REGISTER_LOCAL_SCOPE(ac_gemm1, "ac_gemm1");
REGISTER_LOCAL_SCOPE(ac_gemm2, "ac_gemm2");
REGISTER_LOCAL_SCOPE(o_gemm, "o_gemm");
REGISTER_LOCAL_SCOPE(i_gemm, "i_gemm");
REGISTER_LOCAL_SCOPE(lnorm, "lnorm");
REGISTER_LOCAL_SCOPE(rotary, "rotary");
REGISTER_LOCAL_SCOPE(reorder, "rorder");
REGISTER_LOCAL_SCOPE(allred, "allred");
REGISTER_LOCAL_SCOPE(barrier, "barrier");
REGISTER_LOCAL_SCOPE(concat, "concat");
REGISTER_LOCAL_SCOPE(fftkn, "fftkn");
REGISTER_LOCAL_SCOPE(k_trans, "k_trans");
REGISTER_LOCAL_SCOPE(pt_op, "pt_op");

static c10::intrusive_ptr<c10d::ProcessGroup> process_group;

void set_pg(c10::intrusive_ptr<c10d::ProcessGroup> process_group_) {
  process_group = process_group_;
  my_size = process_group->getSize();
  my_rank = process_group->getRank();
  printf("Setting PG: my_size = %d  my_rank = %d\n", my_size, my_rank);
}

static inline void allreduce(at::Tensor t_in) {
  RECORD_SCOPE(allred, {t_in});
  if (!process_group) {
    printf("Missing process group when using model parallel, use set_pg()\n");
    exit(1);
  }
#if 0
  {
    RECORD_SCOPE(barrier, {});
    process_group->barrier()->wait();
  }
#endif
  if (!USE_SHM_ALLREDUCE) {
    std::vector<at::Tensor> temp_vec = {t_in};
    process_group->allreduce(temp_vec)->wait();
  } else {
    auto shm_inst = SHMBuffer::getInst(t_in.numel()*t_in.element_size(), process_group);
    shm_inst->allreduce(t_in);
  }
}

inline at::Tensor allgather(at::Tensor t_in, std::vector<long>& split_sizes) {
  RECORD_SCOPE(allred, {t_in});
  if (!process_group) {
    printf("Missing process group when using model parallel, use set_pg()\n");
    exit(1);
  }
#if 0
  {
    RECORD_SCOPE(barrier, {});
    process_group->barrier()->wait();
  }
#endif
  std::vector<std::vector<at::Tensor>> ag_vec(1);
  auto sz = t_in.sizes().vec();
  auto dim = t_in.dim() - 1;
  TPP_ASSERT(
      split_sizes.size() == my_size,
      "Length of split vector doesn't match group size");
  for (int i = 0; i < my_size; i++) {
    c10::InferenceMode guard(false);
    sz[dim] = split_sizes[i];
    ag_vec[0].push_back(t_in.new_empty(sz));
  }
  std::vector<at::Tensor> temp_vec = {t_in};
  process_group->allgather(ag_vec, temp_vec)->wait();
  auto t_out = at::cat(ag_vec[0], -1);
  return t_out;
}

template <typename T>
inline at::Tensor kv_concat(
    at::Tensor t_in1,
    at::Tensor t_in2,
    int dim,
    at::Tensor t_beam_idx) {
  RECORD_SCOPE(concat, {t_in1, t_in2});
  bool indirect = t_beam_idx.numel() > 0;
  auto ndim = t_in1.dim();
  dim = dim >= 0 ? dim : dim + ndim;

  auto out_sizes = t_in1.sizes().vec();
  out_sizes[dim] += t_in2.size(dim);
  if (indirect)
    out_sizes[0] = t_beam_idx.size(0);
  auto t_out = t_in1.new_empty(out_sizes);

  auto B = out_sizes[0];
  auto N = out_sizes[1];
  auto S = out_sizes[2];
  auto F = out_sizes[3];
  TPP_ASSERT(B == t_in2.size(0), "Batch size mismatch\n");
  auto BNS = B * N * S;
  auto S1 = t_in1.size(dim);
  auto S2 = t_in2.size(dim);

  // auto cpy_tpp = SCOPEIT(CpyTPP<T>(F), EW_COPY);
  auto cpy_tpp = CpyTPP<T>(F);

  auto in1 = GetVLAPtr<T>(t_in1, {N, S1, F});
  auto in2 = GetVLAPtr<T>(t_in2, {N, S2, F});
  auto out = GetVLAPtr<T>(t_out, {F});
  auto beam_idx = GetVLAPtr<long>(t_beam_idx);
  // std::cout << "t_beam_idx.dtype: " << t_beam_idx.dtype() << std::endl;
  // auto beam_idx = (long*)t_beam_idx.data_ptr();
  T* ptrs[BNS];
  int p = 0;
  for (int j = 0; j < B; j++) {
    int j1 = indirect ? beam_idx[j] : j;
    for (int k = 0; k < N; k++) {
      for (int i = 0; i < S1; i++) {
        ptrs[p++] = in1[j1][k][i];
      }
      for (int i = 0; i < S2; i++) {
        ptrs[p++] = in2[j][k][i];
      }
    }
  }
  TPP_ASSERT(p == BNS, "Unmatched p=%d and BNS=%ld\n", p, BNS);
  {
    RECORD_OMP_TIME();
#pragma omp parallel for
    for (int i = 0; i < BNS; i++) {
      cpy_tpp(ptrs[i], out[i]);
    }
  }
  return t_out;
}

template <typename T>
inline void apply_rotary_pos_emb_gptj(
    at::Tensor t_in,
    at::Tensor t_emb_pos,
    at::Tensor t_pos,
    long N,
    long H) {
  RECORD_SCOPE(rotary, {t_in, t_emb_pos, t_pos});
  auto in_sizes = t_in.sizes(); // in[B][S][F]
  auto MP = t_emb_pos.size(0); // Max Pos
  auto HR = t_emb_pos.size(1); // rotary_dim
  auto B = in_sizes[0];
  auto S = in_sizes[1];
  auto COFF = HR / 2;

  auto in = GetVLAPtr<T>(t_in, {S, N, H}); // [B][S][N][H]
  auto emb_pos = GetVLAPtr<float>(t_emb_pos, {HR}); // [MP][HR]
  auto pos = GetVLAPtr<long>(t_pos, {S}); // [MB][S]
  // printf("MP=%ld HR=%ld B=%ld S=%ld N=%ld H=%ld\n", MP, HR, B, S, N, H);
  // std::cout << "pos: " << t_pos.sizes() << std::endl;
  // std::cout << "emb_pos: " << t_emb_pos.sizes() << std::endl;

  {
    RECORD_OMP_TIME();

#pragma omp parallel for collapse(3)
    for (int b = 0; b < B; b++) {
      for (int s = 0; s < S; s++) {
        for (int n = 0; n < N; n++) {
          for (int h = 0, h2 = 0; h < HR; h += 2, h2++) {
            float in0 = in[b][s][n][h];
            float in1 = in[b][s][n][h + 1];
            int p = pos[b][s];
            if (p >= MP)
              continue;
            // TPP_ASSERT(p < MP, "Invalid idx: %d (max %ld)\n", p, MP);
            float sin = emb_pos[p][h2];
            float cos = emb_pos[p][COFF + h2];
            float out0 = in0 * cos - in1 * sin;
            float out1 = in1 * cos + in0 * sin;
            in[b][s][n][h] = out0;
            in[b][s][n][h + 1] = out1;
            // if (b == 1 && s < 2 && n == 0 && h < 8) {
            //   printf("%d %d %d %d  %d: %g %g    %g %g\n", b, s, n, h, p, in0,
            //   out0, in1, out1);
            // }
          }
        }
      }
    }
  }
}

template <typename T>
inline void apply_rotary_pos_emb_llama(
    at::Tensor& t_in,
    at::Tensor& t_emb_pos,
    at::Tensor& t_pos,
    long N,
    long H) {
  RECORD_SCOPE(rotary, {t_in, t_emb_pos, t_pos});
  auto in_sizes = t_in.sizes(); // in[B][S][F]
  auto MP = t_emb_pos.size(1); // Max Pos
  auto HR = t_emb_pos.size(2); // rotary_dim
  auto B = in_sizes[0];
  auto S = in_sizes[1];
  auto COFF = HR / 2;

  auto in = GetVLAPtr<T>(t_in, {S, N, H}); // [B][S][N][H]
  auto emb_pos = GetVLAPtr<float>(t_emb_pos, {MP, HR}); // [MP][HR]
  auto pos = GetVLAPtr<long>(t_pos, {S}); // [MB][S]
  // printf("MP=%ld HR=%ld B=%ld S=%ld N=%ld H=%ld\n", MP, HR, B, S, N, H);

  {
    RECORD_OMP_TIME();

#pragma omp parallel for collapse(3)
    for (int b = 0; b < B; b++) {
      for (int s = 0; s < S; s++) {
        for (int n = 0; n < N; n++) {
          for (int h2 = 0; h2 < HR / 2; h2++) {
            float in0 = in[b][s][n][h2];
            float in1 = in[b][s][n][COFF + h2];
            int p = pos[b][s];
            float cos = emb_pos[0][p][h2];
            float sin = emb_pos[1][p][h2];
            float out0 = in0 * cos - in1 * sin;
            float out1 = in1 * cos + in0 * sin;
            in[b][s][n][h2] = out0;
            in[b][s][n][COFF + h2] = out1;
          }
        }
      }
    }
  }
}

template <typename T, typename LT = T>
inline void lyr_norm(
    at::Tensor t_in,
    at::Tensor t_gamma,
    at::Tensor t_beta,
    at::Tensor t_out,
    float eps) {
  RECORD_SCOPE(lnorm, {t_in, t_gamma, t_beta});
  auto in_sizes = t_in.sizes();
  auto BS = in_sizes[0] * in_sizes[1];
  auto K = in_sizes[2];

  auto in = GetVLAPtr<T>(t_in, {K});
  auto gamma = GetVLAPtr<LT>(t_gamma);
  auto beta = GetVLAPtr<LT>(t_beta);
  auto out = GetVLAPtr<T>(t_out, {K});

  auto layer_norm_fwd_tpp =
      SCOPEIT((LayerNormFwdTPP<T, LT>(1, 1, K, eps)), LAYER_NORM);

  {
    RECORD_OMP_TIME();
#pragma omp parallel for
    for (int b = 0; b < BS; b++) {
      layer_norm_fwd_tpp(in[b], gamma, beta, nullptr, nullptr, out[b]);
    }
  }
}

template <typename T, typename LT = T>
inline at::Tensor lyr_norm(
    at::Tensor t_in,
    at::Tensor t_gamma,
    at::Tensor t_beta,
    float eps) {
  auto t_out = at::empty_like(t_in);
  lyr_norm<T, LT>(t_in, t_gamma, t_beta, t_out, eps);
  return t_out;
}

template <typename T, typename LT = T>
inline void rms_norm(
    at::Tensor t_in,
    at::Tensor t_gamma,
    at::Tensor t_out,
    float eps) {
  RECORD_SCOPE(lnorm, {t_in, t_gamma});
  auto in_sizes = t_in.sizes();
  auto BS = in_sizes[0] * in_sizes[1];
  auto K = in_sizes[2];

  auto in = GetVLAPtr<T>(t_in, {K});
  auto gamma = GetVLAPtr<LT>(t_gamma);
  auto out = GetVLAPtr<T>(t_out, {K});

  auto rms_norm_fwd_tpp =
      SCOPEIT((RMSNormFwdTPP<T, LT>(1, 1, K, eps)), LAYER_NORM);

  {
    RECORD_OMP_TIME();

#pragma omp parallel for
    for (int b = 0; b < BS; b++) {
      rms_norm_fwd_tpp(in[b], gamma, nullptr, out[b]);
    }
  }
}

template <typename T, typename LT = T>
inline at::Tensor llama_rms_norm(at::Tensor t_in, at::Tensor t_wt, float eps) {
  RECORD_SCOPE(lnorm, {t_in, t_wt});

  // auto orig_dt = t_in.dtype();
  // auto t_var = t_in.to(at::kFloat).pow(2).mean(-1, true);
  // auto t_tmp = t_in * at::rsqrt(t_var + eps);
  // auto ret = t_wt * t_tmp;
  // ret = ret.to(orig_dt);
  // return ret;

  auto t_out = at::empty_like(t_in);
  rms_norm<T, LT>(t_in, t_wt, t_out, eps);
  return t_out;
}

template <typename T>
inline void fc_plain(
    at::Tensor t_in,
    at::Tensor t_wt,
    at::Tensor t_bias,
    at::Tensor t_out) {
  RECORD_SCOPE(pln_gemm, {t_in, t_wt});
  auto in_sizes = t_in.sizes();
  auto wt_sizes = t_wt.sizes();
  auto BS = in_sizes[0] * in_sizes[1];
  auto C = in_sizes[2];

  auto Nc = wt_sizes[1];
  auto Hc = C / Nc;
  auto Nk = wt_sizes[0];
  auto Hk = wt_sizes[3];
  auto K = Nk * Hk;

  auto t_wt_V = wt_tensor_for_fwd(Nk, Hk, Nc, Hc, t_wt);

  t_in = t_in.contiguous();
  auto in = GetVLAPtr<T>(t_in, {Nc, Hc});
  auto wt_V = GetVLAPtr<T>(t_wt_V, {Nc, Hc * Hk});
  auto bias = GetVLAPtr<T>(t_bias, {Hk});
  auto out = GetVLAPtr<T>(t_out, {Nk, Hk});

  auto Ncb = Nc;
  auto BSb = 64L;
  auto rem = BS % 64;
  if (large_cache_opt)
    Ncb = NCB_BLOCK_SIZE;

  bool with_bias = (t_bias.numel() > 0);
  auto copy_bias_tpp = SCOPEIT(CpyBiasTPP<T>(BSb, Hk, K), BIAS);
  auto copy_bias_tpp_rem = SCOPEIT(CpyBiasTPP<T>(rem, Hk, K), BIAS);
  auto zero_tpp = SCOPEIT(SetZeroTPP<T>(BSb, Hk, K), EW_ZERO);
  auto zero_tpp_rem = SCOPEIT(SetZeroTPP<T>(rem, Hk, K), EW_ZERO);
  auto brgemm_tpp = SCOPEITGEMM(
      (BrgemmTPP<T, T>(BSb, Hk, Hc, Hc, Hk * Hc, C, Hk, K, 1.0, 0, Ncb)));
  auto brgemm_tpp_rem = SCOPEITGEMM(
      (BrgemmTPP<T, T>(rem, Hk, Hc, Hc, Hk * Hc, C, Hk, K, 1.0, 0, Ncb)));

  {
    RECORD_OMP_TIME();
    auto loop_scheme = large_cache_opt ? GEMM_LOOP_SCHEME : "aCb";
    auto ogemm_loop = ThreadedLoop<3>(
        {LoopSpecs{0, Nc, Ncb, false}, LoopSpecs{0L, BS, BSb}, LoopSpecs{Nk}},
        loop_scheme);
    ogemm_loop(
        [&](int* ind) {
          int nc = ind[0], s1 = ind[1], nk = ind[2];
          auto count = nc + Ncb < Nc ? Ncb : Nc - nc;
          bool is_rem = (s1 + BSb > BS);
          if (!is_rem) {
            if (nc == 0) {
              if (with_bias) {
                copy_bias_tpp(bias[nk], out[s1][nk]);
              } else {
                zero_tpp(out[s1][nk]);
              }
            }
            brgemm_tpp(in[s1][nc], wt_V[nk][nc], out[s1][nk], count, true);
          } else {
            if (nc == 0) {
              if (with_bias) {
                copy_bias_tpp_rem(bias[nk], out[s1][nk]);
              } else {
                zero_tpp_rem(out[s1][nk]);
              }
            }
            brgemm_tpp_rem(in[s1][nc], wt_V[nk][nc], out[s1][nk], count, false);
            brgemm_tpp.config();
          }
        },
        [&]() {
          TimerStart();
          brgemm_tpp.config();
        },
        [&]() {
          brgemm_tpp.release();
          TimerEnd();
        });
  }
}

template <typename T>
inline at::Tensor fc_plain(
    at::Tensor t_in,
    at::Tensor t_wt,
    at::Tensor t_bias) {
  auto sizes = t_in.sizes().vec();
  auto wt_sizes = t_wt.sizes();
  sizes[2] = wt_sizes[0] * wt_sizes[3];

  auto t_out = t_in.new_empty(sizes);
  fc_plain<T>(t_in, t_wt, t_bias, t_out);
  return t_out;
}

template <typename T>
inline at::Tensor wt_tensor_for_first_token(at::Tensor t) {
  RECORD_SCOPE(fftkn, {t});
  auto dim = t.dim();
  if (dim < 5)
    return t;
  auto sizes = t.sizes();
  constexpr long RBS = 4;
  auto K1 = sizes[0];
  if (K1 % RBS != 0)
    return t;
  auto C1 = sizes[1];
  auto C2 = sizes[2];
  auto K2 = sizes[3];
  auto C3 = sizes[4];
#if 0
  auto t_new = t.view({K1/RBS, RBS, C1, C2, K2, C3}).permute({0, 2, 3, 1, 4, 5}).contiguous().view({K1/RBS, C1, C2, RBS*K2, C3});
#else
  auto t_new = t.new_empty({K1 / RBS, C1, C2, RBS * K2, C3});
  auto in = GetVLAPtr<T>(t, {RBS, C1, C2, K2 * C3});
  auto out = GetVLAPtr<T>(t_new, {C1, C2, RBS, K2 * C3});

#if 1
  auto cpy_tpp =
      SCOPEIT(CpyTPP<T>(C2, K2 * C3, K2 * C3, RBS * K2 * C3), EW_COPY);

#pragma omp parallel for collapse(2)
  for (int i = 0; i < K1 / RBS; i++) {
    for (int j = 0; j < C1; j++) {
      for (int k = 0; k < RBS; k++) {
        cpy_tpp(in[i][k][j][0], out[i][j][0][k]);
      }
    }
  }
#else
  auto cpy_tpp =
      SCOPEIT(CpyTPP<T>(RBS, K2 * C3, C1 * C2 * K2 * C3, K2 * C3), EW_COPY);

#pragma omp parallel for collapse(2)
  for (int i = 0; i < K1 / RBS; i++) {
    for (int j = 0; j < C1; j++) {
      for (int k = 0; k < C2; k++) {
        cpy_tpp(in[i][0][j][k], out[i][j][k][0]);
      }
    }
  }
#endif

#endif
  return t_new;
}

template <typename T>
inline void fc_mul(
    at::Tensor t_in,
    at::Tensor t_in1,
    at::Tensor t_wt,
    at::Tensor t_bias,
    at::Tensor t_out) {
  RECORD_SCOPE(o_gemm, {t_in, t_wt});
  auto in_sizes = t_in.sizes();
  auto BS = in_sizes[0] * in_sizes[1];
  if (BS > FT_OPT_SIZE) { // first token compute
    t_wt = wt_tensor_for_first_token<T>(t_wt);
  }
  auto wt_sizes = t_wt.sizes();
  auto C = in_sizes[2];

  auto Nc = wt_sizes[1];
  auto Hc = C / Nc;
  auto Nk = wt_sizes[0];
  auto Hk = wt_sizes[3];
  auto K = Nk * Hk;

  auto t_wt_V = wt_tensor_for_fwd(Nk, Hk, Nc, Hc, t_wt);

  auto in = GetVLAPtr<T>(t_in, {Nc, Hc});
  auto in1 = GetVLAPtr<T>(t_in1, {Nk, Hk});
  auto wt_V = GetVLAPtr<T>(t_wt_V, {Nc, Hc * Hk});
  auto bias = GetVLAPtr<T>(t_bias, {Hk});
  auto out = GetVLAPtr<T>(t_out, {Nk, Hk});

  auto Ncb = Nc;
  auto BSb = 64L;
  auto rem = BS % 64;
  if (large_cache_opt)
    Ncb = NCB_BLOCK_SIZE;

  bool with_bias = (t_bias.numel() > 0);
  auto copy_bias_tpp = SCOPEIT(CpyBiasTPP<T>(BSb, Hk, K), BIAS);
  auto copy_bias_tpp_rem = SCOPEIT(CpyBiasTPP<T>(rem, Hk, K), BIAS);
  auto zero_tpp = SCOPEIT(SetZeroTPP<T>(BSb, Hk, K), EW_ZERO);
  auto zero_tpp_rem = SCOPEIT(SetZeroTPP<T>(rem, Hk, K), EW_ZERO);
  auto brgemm_tpp = SCOPEITGEMM(
      (BrgemmTPP<T, T>(BSb, Hk, Hc, Hc, Hk * Hc, C, Hk, K, 1.0, 0, Ncb)));
  auto brgemm_tpp_rem = SCOPEITGEMM(
      (BrgemmTPP<T, T>(rem, Hk, Hc, Hc, Hk * Hc, C, Hk, K, 1.0, 0, Ncb)));
  auto mul_tpp = SCOPEIT((MulTPP<T, T>(BSb, Hk, K, K)), EW_MUL);
  auto mul_tpp_rem = SCOPEIT((MulTPP<T, T>(rem, Hk, K, K)), EW_MUL);

  {
    RECORD_OMP_TIME();
    // auto loop_scheme = large_cache_opt ? "acB" : "aBC";
    auto loop_scheme = large_cache_opt ? GEMM_LOOP_SCHEME : "aCb";
    auto ogemm_loop = ThreadedLoop<3>(
        {LoopSpecs{0, Nc, Ncb, false}, LoopSpecs{0L, BS, BSb}, LoopSpecs{Nk}},
        loop_scheme);
    ogemm_loop(
        [&](int* ind) {
          int nc = ind[0], s1 = ind[1], nk = ind[2];
          auto count = nc + Ncb < Nc ? Ncb : Nc - nc;
          bool is_rem = (s1 + BSb > BS);
          if (!is_rem) {
            if (nc == 0) {
              if (with_bias) {
                copy_bias_tpp(bias[nk], out[s1][nk]);
              } else {
                zero_tpp(out[s1][nk]);
              }
            }
            brgemm_tpp(in[s1][nc], wt_V[nk][nc], out[s1][nk], count, true);
            if (!(nc + Ncb < Nc)) { // last nc iter
              mul_tpp(in1[s1][nk], out[s1][nk], out[s1][nk]);
            }
          } else {
            if (nc == 0) {
              if (with_bias) {
                copy_bias_tpp_rem(bias[nk], out[s1][nk]);
              } else {
                zero_tpp_rem(out[s1][nk]);
              }
            }
            brgemm_tpp_rem(in[s1][nc], wt_V[nk][nc], out[s1][nk], count, false);
            brgemm_tpp.config();
            if (!(nc + Ncb < Nc)) { // last nc iter
              mul_tpp_rem(in1[s1][nk], out[s1][nk], out[s1][nk]);
            }
          }
        },
        [&]() {
          TimerStart();
          brgemm_tpp.config();
        },
        [&]() {
          brgemm_tpp.release();
          TimerEnd();
        });
  }
}

template <typename T>
inline at::Tensor fc_mul(
    at::Tensor t_in,
    at::Tensor t_in1,
    at::Tensor t_wt,
    at::Tensor t_bias) {
  auto t_out = at::empty_like(t_in1);
  fc_mul<T>(t_in, t_in1, t_wt, t_bias, t_out);
  return t_out;
}

template <typename T>
inline void fc_add_scale(
    at::Tensor t_in,
    at::Tensor t_in1,
    at::Tensor t_wt,
    at::Tensor t_bias,
    at::Tensor t_out,
    float scale) {
  RECORD_SCOPE(o_gemm, {t_in, t_wt});
  auto in_sizes = t_in.sizes();
  auto BS = in_sizes[0] * in_sizes[1];
  if (BS > FT_OPT_SIZE) { // first token compute
    t_wt = wt_tensor_for_first_token<T>(t_wt);
  }
  auto wt_sizes = t_wt.sizes();
  auto C = in_sizes[2];

  auto Nc = wt_sizes[1];
  auto Hc = C / Nc;
  auto Nk = wt_sizes[0];
  auto Hk = wt_sizes[3];
  auto K = Nk * Hk;

  auto t_wt_V = wt_tensor_for_fwd(Nk, Hk, Nc, Hc, t_wt);

  auto in = GetVLAPtr<T>(t_in, {Nc, Hc});
  auto in1 = GetVLAPtr<T>(t_in1, {Nk, Hk});
  auto wt_V = GetVLAPtr<T>(t_wt_V, {Nc, Hc * Hk});
  auto bias = GetVLAPtr<T>(t_bias, {Hk});
  auto out = GetVLAPtr<T>(t_out, {Nk, Hk});

  auto Ncb = Nc;
  auto BSb = 64L;
  auto rem = BS % 64;
  if (large_cache_opt)
    Ncb = NCB_BLOCK_SIZE;

  bool with_bias = (t_bias.numel() > 0);
  auto copy_bias_tpp = SCOPEIT(CpyBiasTPP<T>(BSb, Hk, K), BIAS);
  auto copy_bias_tpp_rem = SCOPEIT(CpyBiasTPP<T>(rem, Hk, K), BIAS);
  auto zero_tpp = SCOPEIT(SetZeroTPP<T>(BSb, Hk, K), EW_ZERO);
  auto zero_tpp_rem = SCOPEIT(SetZeroTPP<T>(rem, Hk, K), EW_ZERO);
  auto brgemm_tpp = SCOPEITGEMM(
      (BrgemmTPP<T, T>(BSb, Hk, Hc, Hc, Hk * Hc, C, Hk, K, 1.0, 0, Ncb)));
  auto brgemm_tpp_rem = SCOPEITGEMM(
      (BrgemmTPP<T, T>(rem, Hk, Hc, Hc, Hk * Hc, C, Hk, K, 1.0, 0, Ncb)));
  auto sadd_tpp = SCOPEIT((ScaleAddTPP<T, T>(BSb, Hk, K, K)), EW_ADD);
  auto sadd_tpp_rem = SCOPEIT((ScaleAddTPP<T, T>(rem, Hk, K, K)), EW_ADD);

  {
    RECORD_OMP_TIME();
    // auto loop_scheme = large_cache_opt ? "acB" : "aBC";
    auto loop_scheme = large_cache_opt ? GEMM_LOOP_SCHEME : "aCb";
    auto ogemm_loop = ThreadedLoop<3>(
        {LoopSpecs{0, Nc, Ncb, false}, LoopSpecs{0L, BS, BSb}, LoopSpecs{Nk}},
        loop_scheme);
    ogemm_loop(
        [&](int* ind) {
          int nc = ind[0], s1 = ind[1], nk = ind[2];
          auto count = nc + Ncb < Nc ? Ncb : Nc - nc;
          bool is_rem = (s1 + BSb > BS);
          if (!is_rem) {
            if (nc == 0) {
              if (with_bias) {
                copy_bias_tpp(bias[nk], out[s1][nk]);
              } else {
                zero_tpp(out[s1][nk]);
              }
            }
            brgemm_tpp(in[s1][nc], wt_V[nk][nc], out[s1][nk], count, true);
            if (!(nc + Ncb < Nc)) { // last nc iter
              sadd_tpp(in1[s1][nk], out[s1][nk], scale);
            }
          } else {
            if (nc == 0) {
              if (with_bias) {
                copy_bias_tpp_rem(bias[nk], out[s1][nk]);
              } else {
                zero_tpp_rem(out[s1][nk]);
              }
            }
            brgemm_tpp_rem(in[s1][nc], wt_V[nk][nc], out[s1][nk], count, false);
            brgemm_tpp.config();
            if (!(nc + Ncb < Nc)) { // last nc iter
              sadd_tpp_rem(in1[s1][nk], out[s1][nk], scale);
            }
          }
        },
        [&]() {
          TimerStart();
          brgemm_tpp.config();
        },
        [&]() {
          brgemm_tpp.release();
          TimerEnd();
        });
  }
}

template <typename T>
inline at::Tensor fc_add_scale(
    at::Tensor t_in,
    at::Tensor t_in1,
    at::Tensor t_wt,
    at::Tensor t_bias,
    float scale) {
  auto t_out = at::empty_like(t_in1);
  fc_add_scale<T>(t_in, t_in1, t_wt, t_bias, t_out, scale);
  return t_out;
}

template <typename T>
inline void fc_add2_scale(
    at::Tensor t_in,
    at::Tensor t_in1,
    at::Tensor t_in2,
    at::Tensor t_wt,
    at::Tensor t_bias,
    at::Tensor t_out,
    float scale) {
  RECORD_SCOPE(o_gemm, {t_in, t_wt});
  auto in_sizes = t_in.sizes();
  auto BS = in_sizes[0] * in_sizes[1];
  if (BS > FT_OPT_SIZE) { // first token compute
    t_wt = wt_tensor_for_first_token<T>(t_wt);
  }
  auto wt_sizes = t_wt.sizes();
  auto C = in_sizes[2];

  auto Nc = wt_sizes[1];
  auto Hc = C / Nc;
  auto Nk = wt_sizes[0];
  auto Hk = wt_sizes[3];
  auto K = Nk * Hk;

  auto t_wt_V = wt_tensor_for_fwd(Nk, Hk, Nc, Hc, t_wt);

  auto in = GetVLAPtr<T>(t_in, {Nc, Hc});
  auto in1 = GetVLAPtr<T>(t_in1, {Nk, Hk});
  auto in2 = GetVLAPtr<T>(t_in2, {Nk, Hk});
  auto wt_V = GetVLAPtr<T>(t_wt_V, {Nc, Hc * Hk});
  auto bias = GetVLAPtr<T>(t_bias, {Hk});
  auto out = GetVLAPtr<T>(t_out, {Nk, Hk});

  auto Ncb = Nc;
  auto BSb = 64L;
  auto rem = BS % 64;
  if (large_cache_opt)
    Ncb = NCB_BLOCK_SIZE;

  bool with_bias = (t_bias.numel() > 0);
  auto copy_bias_tpp = SCOPEIT(CpyBiasTPP<T>(BSb, Hk, K), BIAS);
  auto copy_bias_tpp_rem = SCOPEIT(CpyBiasTPP<T>(rem, Hk, K), BIAS);
  auto zero_tpp = SCOPEIT(SetZeroTPP<T>(BSb, Hk, K), EW_ZERO);
  auto zero_tpp_rem = SCOPEIT(SetZeroTPP<T>(rem, Hk, K), EW_ZERO);
  auto brgemm_tpp = SCOPEITGEMM(
      (BrgemmTPP<T, T>(BSb, Hk, Hc, Hc, Hk * Hc, C, Hk, K, 1.0, 0, Ncb)));
  auto brgemm_tpp_rem = SCOPEITGEMM(
      (BrgemmTPP<T, T>(rem, Hk, Hc, Hc, Hk * Hc, C, Hk, K, 1.0, 0, Ncb)));
  auto add_tpp = SCOPEIT((AddTPP<T, T>(BSb, Hk, K, K)), EW_ADD);
  auto add_tpp_rem = SCOPEIT((AddTPP<T, T>(rem, Hk, K, K)), EW_ADD);
  auto sadd_tpp = SCOPEIT((ScaleAddTPP<T, T>(BSb, Hk, K, K)), EW_ADD);
  auto sadd_tpp_rem = SCOPEIT((ScaleAddTPP<T, T>(rem, Hk, K, K)), EW_ADD);

  {
    RECORD_OMP_TIME();
    // auto loop_scheme = large_cache_opt ? "acB" : "aBC";
    auto loop_scheme = large_cache_opt ? GEMM_LOOP_SCHEME : "aCb";
    auto ogemm_loop = ThreadedLoop<3>(
        {LoopSpecs{0, Nc, Ncb, false}, LoopSpecs{0L, BS, BSb}, LoopSpecs{Nk}},
        loop_scheme);
    ogemm_loop(
        [&](int* ind) {
          int nc = ind[0], s1 = ind[1], nk = ind[2];
          auto count = nc + Ncb < Nc ? Ncb : Nc - nc;
          bool is_rem = (s1 + BSb > BS);
          if (!is_rem) {
            if (nc == 0) {
              if (with_bias) {
                copy_bias_tpp(bias[nk], out[s1][nk]);
              } else {
                zero_tpp(out[s1][nk]);
              }
            }
            brgemm_tpp(in[s1][nc], wt_V[nk][nc], out[s1][nk], count, true);
            if (!(nc + Ncb < Nc)) { // last nc iter
              add_tpp(out[s1][nk], in1[s1][nk], out[s1][nk]);
              sadd_tpp(in2[s1][nk], out[s1][nk], scale);
            }
          } else {
            if (nc == 0) {
              if (with_bias) {
                copy_bias_tpp_rem(bias[nk], out[s1][nk]);
              } else {
                zero_tpp_rem(out[s1][nk]);
              }
            }
            brgemm_tpp_rem(in[s1][nc], wt_V[nk][nc], out[s1][nk], count, false);
            brgemm_tpp.config();
            if (!(nc + Ncb < Nc)) { // last nc iter
              add_tpp_rem(out[s1][nk], in1[s1][nk], out[s1][nk]);
              sadd_tpp_rem(in2[s1][nk], out[s1][nk], scale);
            }
          }
        },
        [&]() {
          TimerStart();
          brgemm_tpp.config();
        },
        [&]() {
          brgemm_tpp.release();
          TimerEnd();
        });
  }
}

template <typename T>
inline at::Tensor fc_add2_scale(
    at::Tensor t_in,
    at::Tensor t_in1,
    at::Tensor t_in2,
    at::Tensor t_wt,
    at::Tensor t_bias,
    float scale) {
  auto t_out = at::empty_like(t_in1);
  fc_add2_scale<T>(t_in, t_in1, t_in2, t_wt, t_bias, t_out, scale);
  return t_out;
}

template <typename T>
inline void fc_gelu(
    at::Tensor t_in,
    at::Tensor t_wt,
    at::Tensor t_bias,
    at::Tensor t_out) {
  RECORD_SCOPE(i_gemm, {t_in, t_wt});
  auto in_sizes = t_in.sizes();
  auto BS = in_sizes[0] * in_sizes[1];
  if (BS > FT_OPT_SIZE) { // first token compute
    t_wt = wt_tensor_for_first_token<T>(t_wt);
  }
  auto wt_sizes = t_wt.sizes();
  auto C = in_sizes[2];

  auto Nc = wt_sizes[1];
  auto Hc = C / Nc;
  auto Nk = wt_sizes[0];
  auto Hk = wt_sizes[3];
  auto K = Nk * Hk;

  auto t_wt_V = wt_tensor_for_fwd(Nk, Hk, Nc, Hc, t_wt);

  auto in = GetVLAPtr<T>(t_in, {Nc, Hc});
  auto wt_V = GetVLAPtr<T>(t_wt_V, {Nc, Hc * Hk});
  auto bias = GetVLAPtr<T>(t_bias, {Hk});
  auto out = GetVLAPtr<T>(t_out, {Nk, Hk});

  auto Ncb = Nc;
  auto BSb = 64L;
  auto rem = BS % 64;
  if (large_cache_opt)
    Ncb = NCB_BLOCK_SIZE;

  bool with_bias = (t_bias.numel() > 0);
  auto copy_bias_tpp = SCOPEIT(CpyBiasTPP<T>(BSb, Hk, K), BIAS);
  auto copy_bias_tpp_rem = SCOPEIT(CpyBiasTPP<T>(rem, Hk, K), BIAS);
  auto zero_tpp = SCOPEIT(SetZeroTPP<T>(BSb, Hk, K), EW_ZERO);
  auto zero_tpp_rem = SCOPEIT(SetZeroTPP<T>(rem, Hk, K), EW_ZERO);
  auto brgemm_tpp = SCOPEITGEMM(
      (BrgemmTPP<T, T>(BSb, Hk, Hc, Hc, Hk * Hc, C, Hk, K, 1.0, 0, Ncb)));
  auto brgemm_tpp_rem = SCOPEITGEMM(
      (BrgemmTPP<T, T>(rem, Hk, Hc, Hc, Hk * Hc, C, Hk, K, 1.0, 0, Ncb)));
  auto gelu_fwd_tpp = SCOPEIT(GeluFwdTPP<T>(BSb, Hk, K, K), ACT);
  auto gelu_fwd_tpp_rem = SCOPEIT(GeluFwdTPP<T>(rem, Hk, K, K), ACT);

  {
    RECORD_OMP_TIME();
    // auto loop_scheme = large_cache_opt ? "acB" : "aBC";
    auto loop_scheme = large_cache_opt ? GEMM_LOOP_SCHEME : "aCb";
    auto igemm_loop = ThreadedLoop<3>(
        {LoopSpecs{0, Nc, Ncb, false}, LoopSpecs{0, BS, BSb}, LoopSpecs{Nk}},
        loop_scheme);
    igemm_loop(
        [&](int* ind) {
          int nc = ind[0], s1 = ind[1], nk = ind[2];
          auto count = nc + Ncb < Nc ? Ncb : Nc - nc;
          bool is_rem = (s1 + BSb > BS);
          if (!is_rem) {
            if (nc == 0) {
              if (with_bias) {
                copy_bias_tpp(bias[nk], out[s1][nk]);
              } else {
                zero_tpp(out[s1][nk]);
              }
            }
            brgemm_tpp(in[s1][nc], wt_V[nk][nc], out[s1][nk], count, true);
            if (!(nc + Ncb < Nc)) { // last nc iter
              gelu_fwd_tpp(out[s1][nk], out[s1][nk]);
            }
          } else {
            if (nc == 0) {
              if (with_bias) {
                copy_bias_tpp_rem(bias[nk], out[s1][nk]);
              } else {
                zero_tpp_rem(out[s1][nk]);
              }
            }
            brgemm_tpp_rem(in[s1][nc], wt_V[nk][nc], out[s1][nk], count, false);
            brgemm_tpp.config();
            if (!(nc + Ncb < Nc)) { // last nc iter
              gelu_fwd_tpp_rem(out[s1][nk], out[s1][nk]);
            }
          }
        },
        [&]() {
          TimerStart();
          brgemm_tpp.config();
        },
        [&]() {
          brgemm_tpp.release();
          TimerEnd();
        });
  }
}

template <typename T>
inline at::Tensor fc_gelu(at::Tensor t_in, at::Tensor t_wt, at::Tensor t_bias) {
  auto sizes = t_in.sizes().vec();
  auto wt_sizes = t_wt.sizes();
  sizes[2] = wt_sizes[0] * wt_sizes[3];

  auto t_out = t_in.new_empty(sizes);
  fc_gelu<T>(t_in, t_wt, t_bias, t_out);
  return t_out;
}

template <typename T>
inline void fc_silu(
    at::Tensor t_in,
    at::Tensor t_wt,
    at::Tensor t_bias,
    at::Tensor t_out) {
  RECORD_SCOPE(i_gemm, {t_in, t_wt});
  auto in_sizes = t_in.sizes();
  auto BS = in_sizes[0] * in_sizes[1];
  if (BS > FT_OPT_SIZE) { // first token compute
    t_wt = wt_tensor_for_first_token<T>(t_wt);
  }
  auto wt_sizes = t_wt.sizes();
  auto C = in_sizes[2];

  auto Nc = wt_sizes[1];
  auto Hc = C / Nc;
  auto Nk = wt_sizes[0];
  auto Hk = wt_sizes[3];
  auto K = Nk * Hk;

  auto t_wt_V = wt_tensor_for_fwd(Nk, Hk, Nc, Hc, t_wt);

  auto in = GetVLAPtr<T>(t_in, {Nc, Hc});
  auto wt_V = GetVLAPtr<T>(t_wt_V, {Nc, Hc * Hk});
  auto bias = GetVLAPtr<T>(t_bias, {Hk});
  auto out = GetVLAPtr<T>(t_out, {Nk, Hk});

  auto Ncb = Nc;
  auto BSb = 64L;
  auto rem = BS % 64;
  if (large_cache_opt)
    Ncb = NCB_BLOCK_SIZE;

  bool with_bias = (t_bias.numel() > 0);
  auto copy_bias_tpp = SCOPEIT(CpyBiasTPP<T>(BSb, Hk, K), BIAS);
  auto copy_bias_tpp_rem = SCOPEIT(CpyBiasTPP<T>(rem, Hk, K), BIAS);
  auto zero_tpp = SCOPEIT(SetZeroTPP<T>(BSb, Hk, K), EW_ZERO);
  auto zero_tpp_rem = SCOPEIT(SetZeroTPP<T>(rem, Hk, K), EW_ZERO);
  auto brgemm_tpp = SCOPEITGEMM(
      (BrgemmTPP<T, T>(BSb, Hk, Hc, Hc, Hk * Hc, C, Hk, K, 1.0, 0, Ncb)));
  auto brgemm_tpp_rem = SCOPEITGEMM(
      (BrgemmTPP<T, T>(rem, Hk, Hc, Hc, Hk * Hc, C, Hk, K, 1.0, 0, Ncb)));
  auto silu_fwd_tpp = SCOPEIT(SiLUFwdTPP<T>(BSb, Hk, K, K), ACT);
  auto silu_fwd_tpp_rem = SCOPEIT(SiLUFwdTPP<T>(rem, Hk, K, K), ACT);

  {
    RECORD_OMP_TIME();
    // auto loop_scheme = large_cache_opt ? "acB" : "aBC";
    auto loop_scheme = large_cache_opt ? GEMM_LOOP_SCHEME : "aCb";
    auto igemm_loop = ThreadedLoop<3>(
        {LoopSpecs{0, Nc, Ncb, false}, LoopSpecs{0, BS, BSb}, LoopSpecs{Nk}},
        loop_scheme);
    igemm_loop(
        [&](int* ind) {
          int nc = ind[0], s1 = ind[1], nk = ind[2];
          auto count = nc + Ncb < Nc ? Ncb : Nc - nc;
          bool is_rem = (s1 + BSb > BS);
          if (!is_rem) {
            if (nc == 0) {
              if (with_bias) {
                copy_bias_tpp(bias[nk], out[s1][nk]);
              } else {
                zero_tpp(out[s1][nk]);
              }
            }
            brgemm_tpp(in[s1][nc], wt_V[nk][nc], out[s1][nk], count, true);
            if (!(nc + Ncb < Nc)) { // last nc iter
              silu_fwd_tpp(out[s1][nk], out[s1][nk]);
            }
          } else {
            if (nc == 0) {
              if (with_bias) {
                copy_bias_tpp_rem(bias[nk], out[s1][nk]);
              } else {
                zero_tpp_rem(out[s1][nk]);
              }
            }
            brgemm_tpp_rem(in[s1][nc], wt_V[nk][nc], out[s1][nk], count, false);
            brgemm_tpp.config();
            if (!(nc + Ncb < Nc)) { // last nc iter
              silu_fwd_tpp_rem(out[s1][nk], out[s1][nk]);
            }
          }
        },
        [&]() {
          TimerStart();
          brgemm_tpp.config();
        },
        [&]() {
          brgemm_tpp.release();
          TimerEnd();
        });
  }
}

template <typename T>
inline at::Tensor fc_silu(at::Tensor t_in, at::Tensor t_wt, at::Tensor t_bias) {
  auto sizes = t_in.sizes().vec();
  auto wt_sizes = t_wt.sizes();
  sizes[2] = wt_sizes[0] * wt_sizes[3];

  auto t_out = t_in.new_empty(sizes);
  fc_silu<T>(t_in, t_wt, t_bias, t_out);
  return t_out;
}

template <typename T>
inline void fc_relu(
    at::Tensor t_in,
    at::Tensor t_wt,
    at::Tensor t_bias,
    at::Tensor t_out) {
  RECORD_SCOPE(i_gemm, {t_in, t_wt});
  auto in_sizes = t_in.sizes();
  auto BS = in_sizes[0] * in_sizes[1];
  if (BS > FT_OPT_SIZE) { // first token compute
    t_wt = wt_tensor_for_first_token<T>(t_wt);
  }
  auto wt_sizes = t_wt.sizes();
  auto C = in_sizes[2];

  auto Nc = wt_sizes[1];
  auto Hc = C / Nc;
  auto Nk = wt_sizes[0];
  auto Hk = wt_sizes[3];
  auto K = Nk * Hk;

  auto t_wt_V = wt_tensor_for_fwd(Nk, Hk, Nc, Hc, t_wt);

  auto in = GetVLAPtr<T>(t_in, {Nc, Hc});
  auto wt_V = GetVLAPtr<T>(t_wt_V, {Nc, Hc * Hk});
  auto bias = GetVLAPtr<T>(t_bias, {Hk});
  auto out = GetVLAPtr<T>(t_out, {Nk, Hk});

  auto Ncb = Nc;
  auto BSb = 64L;
  auto rem = BS % 64;
  if (large_cache_opt)
    Ncb = NCB_BLOCK_SIZE;

  bool with_bias = (t_bias.numel() > 0);
  auto copy_bias_tpp = SCOPEIT(CpyBiasTPP<T>(BSb, Hk, K), BIAS);
  auto copy_bias_tpp_rem = SCOPEIT(CpyBiasTPP<T>(rem, Hk, K), BIAS);
  auto zero_tpp = SCOPEIT(SetZeroTPP<T>(BSb, Hk, K), EW_ZERO);
  auto zero_tpp_rem = SCOPEIT(SetZeroTPP<T>(rem, Hk, K), EW_ZERO);
  auto brgemm_tpp = SCOPEITGEMM(
      (BrgemmTPP<T, T>(BSb, Hk, Hc, Hc, Hk * Hc, C, Hk, K, 1.0, 0, Ncb)));
  auto brgemm_tpp_rem = SCOPEITGEMM(
      (BrgemmTPP<T, T>(rem, Hk, Hc, Hc, Hk * Hc, C, Hk, K, 1.0, 0, Ncb)));
  auto relu_fwd_tpp = SCOPEIT(ReLUFwdTPP<T>(BSb, Hk, K, K, false), ACT);
  auto relu_fwd_tpp_rem = SCOPEIT(ReLUFwdTPP<T>(rem, Hk, K, K, false), ACT);

  {
    RECORD_OMP_TIME();
    // auto loop_scheme = large_cache_opt ? "acB" : "aBC";
    auto loop_scheme = large_cache_opt ? GEMM_LOOP_SCHEME : "aCb";
    auto igemm_loop = ThreadedLoop<3>(
        {LoopSpecs{0, Nc, Ncb, false}, LoopSpecs{0, BS, BSb}, LoopSpecs{Nk}},
        loop_scheme);
    igemm_loop(
        [&](int* ind) {
          int nc = ind[0], s1 = ind[1], nk = ind[2];
          auto count = nc + Ncb < Nc ? Ncb : Nc - nc;
          bool is_rem = (s1 + BSb > BS);
          if (!is_rem) {
            if (nc == 0) {
              if (with_bias) {
                copy_bias_tpp(bias[nk], out[s1][nk]);
              } else {
                zero_tpp(out[s1][nk]);
              }
            }
            brgemm_tpp(in[s1][nc], wt_V[nk][nc], out[s1][nk], count, true);
            if (!(nc + Ncb < Nc)) { // last nc iter
              relu_fwd_tpp(out[s1][nk], out[s1][nk]);
            }
          } else {
            if (nc == 0) {
              if (with_bias) {
                copy_bias_tpp_rem(bias[nk], out[s1][nk]);
              } else {
                zero_tpp_rem(out[s1][nk]);
              }
            }
            brgemm_tpp_rem(in[s1][nc], wt_V[nk][nc], out[s1][nk], count, false);
            brgemm_tpp.config();
            if (!(nc + Ncb < Nc)) { // last nc iter
              relu_fwd_tpp_rem(out[s1][nk], out[s1][nk]);
            }
          }
        },
        [&]() {
          TimerStart();
          brgemm_tpp.config();
        },
        [&]() {
          brgemm_tpp.release();
          TimerEnd();
        });
  }
}

template <typename T>
inline at::Tensor fc_relu(at::Tensor t_in, at::Tensor t_wt, at::Tensor t_bias) {
  auto sizes = t_in.sizes().vec();
  auto wt_sizes = t_wt.sizes();
  sizes[2] = wt_sizes[0] * wt_sizes[3];

  auto t_out = t_in.new_empty(sizes);
  fc_relu<T>(t_in, t_wt, t_bias, t_out);
  return t_out;
}

template <typename T, typename Tout = T>
inline void qkv_gemm(
    at::Tensor t_in,
    at::Tensor t_wt,
    at::Tensor t_bias,
    at::Tensor t_out) {
  RECORD_SCOPE(qkv_gemm, {t_in, t_wt});
  auto in_sizes = t_in.sizes();
  auto BS = in_sizes[0] * in_sizes[1];
  if (BS > FT_OPT_SIZE) { // first token compute
    t_wt = wt_tensor_for_first_token<T>(t_wt);
  }
  auto wt_sizes = t_wt.sizes();
  auto C = in_sizes[2];

  auto Nc = wt_sizes[1];
  auto Hc = C / Nc;
  auto Nk = wt_sizes[0];
  auto Hk = wt_sizes[3];
  auto K = Nk * Hk;

  auto t_wt_V = wt_tensor_for_fwd(Nk, Hk, Nc, Hc, t_wt);

  auto in = GetVLAPtr<T>(t_in, {Nc, Hc});
  auto wt_V = GetVLAPtr<T>(t_wt_V, {Nc, Hc * Hk});
  auto bias = GetVLAPtr<T>(t_bias, {Hk});
  auto out = GetVLAPtr<Tout>(t_out, {Nk, Hk});

  auto Ncb = Nc;
  auto BSb = 64L;
  auto rem = BS % BSb;
  if (large_cache_opt)
    Ncb = NCB_BLOCK_SIZE;

  bool with_bias = (t_bias.numel() > 0);
  auto copy_bias_tpp = SCOPEIT(CpyBiasTPP<T>(BSb, Hk, K), BIAS);
  auto copy_bias_tpp_rem = SCOPEIT(CpyBiasTPP<T>(rem, Hk, K), BIAS);
  auto zero_tpp = SCOPEIT(SetZeroTPP<Tout>(BSb, Hk, K), EW_ZERO);
  auto zero_tpp_rem = SCOPEIT(SetZeroTPP<Tout>(rem, Hk, K), EW_ZERO);
  auto brgemm_tpp = SCOPEITGEMM(
      (BrgemmTPP<T, Tout>(BSb, Hk, Hc, Hc, Hk * Hc, C, Hk, K, 1.0, 0, Ncb)));
  auto brgemm_tpp_rem = SCOPEITGEMM(
      (BrgemmTPP<T, Tout>(rem, Hk, Hc, Hc, Hk * Hc, C, Hk, K, 1.0, 0, Ncb)));

  {
    RECORD_OMP_TIME();
    // auto loop_scheme = large_cache_opt ? "acB" : "aBC";
    auto loop_scheme = large_cache_opt ? GEMM_LOOP_SCHEME : "aCb";
    auto gemm_loop = ThreadedLoop<3>(
        {LoopSpecs{0, Nc, Ncb, false}, LoopSpecs{0, BS, BSb}, LoopSpecs{Nk}},
        loop_scheme);
    gemm_loop(
        [&](int* ind) {
          int nc = ind[0], s1 = ind[1], nk = ind[2];
          auto count = nc + Ncb < Nc ? Ncb : Nc - nc;
          bool is_rem = (s1 + BSb > BS);
          if (!is_rem) {
            if (nc == 0) {
              if (with_bias) {
                copy_bias_tpp(bias[nk], out[s1][nk]);
              } else {
                zero_tpp(out[s1][nk]);
              }
            }
            brgemm_tpp(in[s1][nc], wt_V[nk][nc], out[s1][nk], count, true);
          } else {
            if (nc == 0) {
              if (with_bias) {
                copy_bias_tpp_rem(bias[nk], out[s1][nk]);
              } else {
                zero_tpp_rem(out[s1][nk]);
              }
            }
            brgemm_tpp_rem(in[s1][nc], wt_V[nk][nc], out[s1][nk], count, false);
            brgemm_tpp.config();
          }
        },
        [&]() {
          TimerStart();
          brgemm_tpp.config();
        },
        [&]() {
          brgemm_tpp.release();
          TimerEnd();
        });
  }
}

template <typename T, typename Tout = T>
inline at::Tensor qkv_gemm(
    at::Tensor t_in,
    at::Tensor t_wt,
    at::Tensor t_bias) {
  auto sizes = t_in.sizes().vec();
  auto wt_sizes = t_wt.sizes();
  sizes[2] = wt_sizes[0] * wt_sizes[3];
  auto t_out = t_in.new_empty(sizes);
  qkv_gemm<T, Tout>(t_in, t_wt, t_bias, t_out);
  return t_out;
}

template <typename T, typename Tv>
struct AttnKernels {
  SCOPEIT_DECL(BrgemmTPP<T, float>) a_gemm_tpp;
  SCOPEIT_DECL(ScaleTPP<float, float>) scale_tpp;
  SCOPEIT_DECL(AddBiasTPP<T>) add_mask_tpp;
  SCOPEIT_DECL(AddTPP<T, float, float>) add_2dmask_tpp;
  SCOPEIT_DECL(VarSoftMaxFwdTPP<float, Tv>) softmax_fwd_tpp;
  SCOPEIT_DECL(BrgemmTPP<Tv, Tv>) c_gemm_tpp;
  SCOPEIT_DECL(ConvertTPP<Tv, T>) cvt_tpp;
  SCOPEIT_DECL(XformExtTPP<T>) xform_tpp;
  SCOPEIT_DECL(XformExtTPP<T>) vnni_tpp;
  SCOPEIT_DECL(SoftMaxFixUpTPP<T>) softmax_fixup;

  AttnKernels(
      long Sqb,
      long Skb,
      long H,
      int pad,
      int kl_in_vnni,
      int vl_in_vnni) {
    // printf("Sqb: %ld, Skb: %ld, H: %ld, psd: %d, kl: %d, vl: %d\n", Sqb, Skb,
    // H, pad, kl_in_vnni, vl_in_vnni);
    if (Sqb == 0)
      Sqb = 1; // hack for unused kernels to not generate 0 size kernels
    if (Skb == 0)
      Skb = 2; // hack for unused kernels to not generate 0 size kernels
    // [Sqb, H] * [H, Skb] = [Sqb, Skb]
    a_gemm_tpp = SCOPEITGEMM((BrgemmTPP<T, float>(
        Sqb, Skb, H, H, H * Skb, H, Skb, Skb, 0.0, 0, 1, kl_in_vnni)));
    // [Sqb, Skb]
    scale_tpp = SCOPEIT((ScaleTPP<float, float>(Sqb * Skb)), EW_SCL);
    add_mask_tpp = SCOPEIT(AddBiasTPP<T>(Sqb, Skb), EW_ADD);
    add_2dmask_tpp = SCOPEIT((AddTPP<T, float, float>(Sqb, Skb)), EW_ADD);
    softmax_fwd_tpp = SCOPEIT((VarSoftMaxFwdTPP<float, Tv>(Sqb, Skb)), SOFTMAX);
    softmax_fixup = SCOPEIT((SoftMaxFixUpTPP<T>(Sqb, H)), EW_RCP);
    // [Sqb, Skb] * [Skb, H] = tmp[Sqb, H]
    c_gemm_tpp = SCOPEITGEMM((BrgemmTPP<Tv, Tv>(
        Sqb, H, Skb, Sqb * Skb, Skb * H, Skb, H, H, 0.0, 0, 1, vl_in_vnni)));
    // [Sqb, H] --> [Sqb, H]
    cvt_tpp = SCOPEIT((ConvertTPP<Tv, T>(Sqb, H, H, H)), EW_COPY);
    auto xform = XformTPP::XFORM_XPOSE_TPP;
    if (!std::is_same<T, float>::value && kl_in_vnni) {
      xform = XformTPP::XFORM_XPOSE_N2V_TPP;
    }
    // [Skb-pad, H] --> [H, Skb]
    xform_tpp = SCOPEIT(
        XformExtTPP<T>(Skb - pad, H, H, Skb, H, Skb, xform, true), XPOSE);
    if (vl_in_vnni != 0)
      vnni_tpp = SCOPEIT(
          XformExtTPP<T>(
              Skb - pad, H, Skb, H, H, H, XformTPP::XFORM_N2V_TPP, true),
          VNNI);
  }
};

template <typename T>
inline at::Tensor attn(
    at::Tensor t_QL,
    at::Tensor t_KL,
    at::Tensor t_AM,
    at::Tensor t_VL,
    at::Tensor t_KL_cache,
    at::Tensor t_VL_cache,
    VLAPtr<long, 1, long>& beam_idx,
    long offset) {
  RECORD_SCOPE(ac_gemm2, {t_QL, t_KL});
  auto t_CL = at::empty_like(t_QL);
  auto sizes = t_QL.sizes();
  long B = sizes[0];
  long N = sizes[1];
  long Sq = sizes[2];
  long H = sizes[3];
  float one_by_sqrt_H = 1.0 / sqrtf(H);
  auto ksizes = t_KL.sizes();
  long Sk = ksizes[2];
  // printf("Sq = %ld, Sk = %ld\n", Sq, Sk);
  // std::cout << "QL: " << t_QL.sizes() << std::endl;
  // std::cout << "KL: " << t_KL.sizes() << std::endl;
  TPP_ASSERT(
      Sq == 1 && Sk == 1,
      "Sq (%ld) and Sk (%ld) must be 1, offset (%ld)\n",
      Sq,
      Sk,
      offset);
  auto FSk = offset + Sk;
  auto FSk_aligned = (FSk + 0x3FL) & ~0x3FL;
  auto CSk = t_KL_cache.size(2);
  // printf("CSk = %d, FSk = %d\n", (int)CSk, (int)FSk);
  const bool am_valid = (t_AM.numel() > 0);

  auto QL = GetVLAPtr<T>(t_QL, {N, Sq, H});
  auto KL = GetVLAPtr<T>(t_KL, {N, Sk, H});
  auto VL = GetVLAPtr<T>(t_VL, {N, Sk, H});
  auto CL = GetVLAPtr<T>(t_CL, {N, Sq, H});
  auto AM = GetVLAPtr<T>(t_AM, {FSk});
  // auto KL_C = GetVLAPtr<T>(t_KL_cache, {B, N, H});
  // auto VL_C = GetVLAPtr<T>(t_VL_cache, {B, N, H});
  auto KL_C = GetVLAPtr<T>(t_KL_cache, {N, CSk, H});
  auto VL_C = GetVLAPtr<T>(t_VL_cache, {N, CSk, H});

  // Removing SCOPEIT due to very high overhead of timing these
  // auto dot_tpp = SCOPEIT((MulReduceTPP<T,T,float>(1, H)), EW_MUL);
  // auto scale_add_tpp = SCOPEIT((ScaleAddTPP<T, T>(H)), EW_ADD);
  // auto cpy_tpp = SCOPEIT(CpyTPP<T>(H), EW_COPY);
  // auto zero_tpp = SCOPEIT(SetZeroTPP<T>(H), EW_ZERO);
  auto dot_tpp = MulReduceTPP<float, T, float>(1, H);
  auto scale_add_tpp = ScaleAddTPP<T, float>(H);
  auto cpy_tpp = CpyTPP<T>(H);
  auto cvt_f2b_tpp = ConvertTPP<float, T>(H);
  auto cvt_b2f_tpp = ConvertTPP<T, float>(H);
  auto zero_tpp = SetZeroTPP<float>(H);
  auto softmax_fwd_tpp =
      SCOPEIT((SoftMaxFwdTPP<float, float>(1, 1, FSk_aligned)), SOFTMAX);
  if (FSk <= 256) {
    RECORD_OMP_TIME();
    {
#pragma omp parallel
      {
        int tid = omp_get_thread_num();
        // auto t00 = getTime();
        TimerStart();
#pragma omp for collapse(2) nowait
        for (int b = 0; b < B; b++) {
          for (int n = 0; n < N; n++) {
            float AS[FSk_aligned];
            // float *AS = GAS[tid]; //FSk];
            // auto t0 = getTime();
            {
              ScopedTimer t_(BRGEMM, 2 * FSk * H);
              float tmp_QL[H];
              cvt_b2f_tpp(QL[b][n][0], tmp_QL);
              for (int sk = 0; sk < FSk; sk++) {
                AS[sk] = 0.0f;
                if (sk < offset) {
                  int bid = beam_idx[b][sk];
                  // printf("b: %d n: %d sk: %d  bid = %d\n", b, n, sk, bid);
                  // dot_tpp(tmp_QL, KL_C[sk][bid][n], &AS[sk]);
                  dot_tpp(tmp_QL, KL_C[bid][n][sk], &AS[sk]);
                } else {
                  // printf("b: %d n: %d sk: %d \n", b, n, sk);
                  dot_tpp(tmp_QL, KL[b][n][0], &AS[sk]);
                  // cpy_tpp(KL[b][n][0], KL_C[sk][b][n]);
                  cpy_tpp(KL[b][n][0], KL_C[b][n][sk]);
                }
                AS[sk] *= one_by_sqrt_H;
                if (am_valid) {
                  AS[sk] += AM[b][sk];
                }
              }
              for (int sk = FSk; sk < FSk_aligned; sk++) {
                // pad AS to align for softmax
                AS[sk] = -1e9f;
              }
            }
            // auto t1 = getTime();
            softmax_fwd_tpp(AS, AS);
            // auto t2 = getTime();
            // printf("post softmax b: %d n: %d\n", b, n);
            {
              float tmp_CL[H];
              ScopedTimer t_(BRGEMM, 2 * FSk * H);
              zero_tpp(tmp_CL);
              for (int sk = 0; sk < FSk; sk++) {
                // printf("bmm2: b: %d n: %d sk: %d \n", b, n, sk);
                // if (b == 0&& n == 0) printf("AS[%d]: %g\n", sk, AS[sk]);
                if (sk < offset) {
                  int bid = beam_idx[b][sk];
                  // scale_add_tpp(VL_C[sk][bid][n], tmp_CL, AS[sk]);
                  scale_add_tpp(VL_C[bid][n][sk], tmp_CL, AS[sk]);
                } else {
                  scale_add_tpp(VL[b][n][0], tmp_CL, AS[sk]);
                  // cpy_tpp(VL[b][n][0], VL_C[sk][b][n]);
                  cpy_tpp(VL[b][n][0], VL_C[b][n][sk]);
                }
              }
              cvt_f2b_tpp(tmp_CL, CL[b][n][0]);
            }
            // auto t3 = getTime();
            // if (tid == 0) printf("MHA: bns= %d %d %ld  %10g %10g %10g
            // %10g\n", b, n, FSk, (t1-t0)*1e6, (t2-t1)*1e6, (t3-t2)*1e6,
            // (t3-t0)*1e6);
          }
        }
        TimerEnd();
        // auto t01 = getTime();
        // if (tid == 0) printf("MHA: s= %ld  %10g\n", FSk, (t01-t00)*1e6);
      }
    }
  } else {
    auto t_AS = t_QL.new_empty({B, N, FSk_aligned}, at::kFloat);
    // auto t_XL = t_QL.new_empty({B, N, H}, at::kFloat);
    auto t_XL = t_QL.to(at::kFloat);
    auto XL = GetVLAPtr<float>(t_XL, {N, H});
    auto AS = GetVLAPtr<float>(t_AS, {N, FSk_aligned});

    RECORD_OMP_TIME();
    {
#pragma omp parallel for collapse(3)
      for (int b = 0; b < B; b++) {
        for (int n = 0; n < N; n++) {
          for (int sk = 0; sk < FSk; sk++) {
            AS[b][n][sk] = 0.0f;
            if (sk < offset) {
              int bid = beam_idx[b][sk];
              // printf("b: %d n: %d sk: %d  bid = %d\n", b, n, sk, bid);
              // dot_tpp(tmp_QL, KL_C[sk][bid][n], &AS[sk]);
              dot_tpp(XL[b][n], KL_C[bid][n][sk], &AS[b][n][sk]);
            } else {
              // printf("b: %d n: %d sk: %d \n", b, n, sk);
              dot_tpp(XL[b][n], KL[b][n][0], &AS[b][n][sk]);
              cpy_tpp(KL[b][n][0], KL_C[b][n][sk]);
            }
            AS[b][n][sk] *= one_by_sqrt_H;
            if (am_valid) {
              AS[b][n][sk] += AM[b][sk];
            }
          }
        }
      }
#pragma omp parallel for collapse(2)
      for (int b = 0; b < B; b++) {
        for (int n = 0; n < N; n++) {
          for (int sk = FSk; sk < FSk_aligned; sk++) {
            // pad AS to align for softmax
            AS[b][n][sk] = -1e9f;
          }
          softmax_fwd_tpp(AS[b][n], AS[b][n]);
          zero_tpp(XL[b][n]);
          for (int sk = 0; sk < FSk; sk++) {
            if (sk < offset) {
              int bid = beam_idx[b][sk];
              scale_add_tpp(VL_C[bid][n][sk], XL[b][n], AS[b][n][sk]);
            } else {
              scale_add_tpp(VL[b][n][0], XL[b][n], AS[b][n][sk]);
              cpy_tpp(VL[b][n][0], VL_C[b][n][sk]);
            }
          }
        }
      }
    }
    t_CL = t_XL.to(t_CL.dtype());
  }
  return t_CL;
}

template <typename T, typename Tv>
inline at::Tensor attn(
    at::Tensor t_QL,
    at::Tensor t_KL,
    at::Tensor t_AM,
    at::Tensor t_VL) {
  RECORD_SCOPE(ac_gemm1, {t_QL, t_KL});
  auto t_CL = at::empty_like(t_QL);
  auto sizes = t_QL.sizes();
  long B = sizes[0];
  long N = sizes[1];
  long Sq = sizes[2];
  long H = sizes[3];
  float one_by_sqrt_H = 1.0 / sqrtf(H);
  auto ksizes = t_KL.sizes();
  long Sk = ksizes[2];
  long offset = Sk - Sq;
  constexpr long Sqb = 64;
  long qrem = Sq % Sqb;
  bool inline_trans = ((Sq + Sqb - 1) / Sqb == 1);
  bool am_is_2d = t_AM.size(2) != 1;

  int vl_in_vnni = 1; //(Sk % 2 == 0 ? 1 : 0);
  const long VBS = (vl_in_vnni ? get_vnni_block_size<T>() : 1);
  long Sk_pad = (Sk + VBS - 1) & ~(VBS - 1);
  const long Skb = (!inline_trans ? 512 : SK_BLOCK_SIZE);
  long krem = Sk % Skb;
  int pad = Sk_pad - Sk;

  auto t_KL_TV = t_KL.new_empty({B, N, Sk_pad, H});
  auto t_VL_V = t_VL;
  if (VBS != 1) {
    t_VL_V = t_VL.new_empty({B, N, Sk_pad, H});
  }
  if (Sk != Sk_pad) {
    // TPP_ASSERT(am_is_2d == false, "2D AM not supported yet\n");
    if (!am_is_2d) {
      auto t_tmp = t_AM.new_empty({B, pad});
      t_tmp.fill_(-10000.0);
      t_AM = at::cat({t_AM.view({B, -1}), t_tmp}, -1);
    } else {
      auto t_tmp = t_AM.new_empty({B, 1, Sq, pad});
      t_tmp.fill_(-10000.0);
      t_AM = at::cat({t_AM, t_tmp}, -1);
    }
  }
  auto QL = GetVLAPtr<T>(t_QL, {N, Sq, H});
  auto KL = GetVLAPtr<T>(t_KL, {N, Sk, H});
  auto KL_TV = GetVLAPtr<T>(t_KL_TV, {N, Sk_pad, H});
  auto VL = GetVLAPtr<Tv>(t_VL, {N, Sk, H});
  auto VL_V = GetVLAPtr<Tv>(t_VL_V, {N, Sk_pad, H});
  auto CL = GetVLAPtr<T>(t_CL, {N, Sq, H});
  auto AM = GetVLAPtr<T>(t_AM, {Sk_pad});
  auto AM2 = GetVLAPtr<T>(t_AM, {Sq, Sk_pad});
  int kl_in_vnni = 1;

  AttnKernels<T, Tv> attn_kern[4] = {
      AttnKernels<T, Tv>(Sqb, Skb, H, 0, kl_in_vnni, vl_in_vnni),
      AttnKernels<T, Tv>(Sqb, krem + pad, H, pad, kl_in_vnni, vl_in_vnni),
      AttnKernels<T, Tv>(qrem, Skb, H, 0, kl_in_vnni, vl_in_vnni),
      AttnKernels<T, Tv>(qrem, krem + pad, H, pad, kl_in_vnni, vl_in_vnni),
  };

  if (!inline_trans) {
    RECORD_SCOPE(k_trans, {t_QL, t_KL});
#pragma omp parallel for collapse(3)
    for (int n = 0; n < N; n++) {
      for (int b = 0; b < B; b++) {
        for (int sk = 0; sk < Sk; sk += Skb) {
          int kid = (sk + Skb > Sk) ? 1 : 0;
          attn_kern[kid].xform_tpp(KL[b][n][sk], KL_TV[b][n][sk]);
          if (VBS != 1)
            attn_kern[kid].vnni_tpp(VL[b][n][sk], VL_V[b][n][sk]);
        }
      }
    }
  }

  {
    RECORD_OMP_TIME();
    {
#pragma omp parallel for collapse(3)
      for (int b = 0; b < B; b++) {
        for (int n = 0; n < N; n++) {
          for (int sq = 0; sq < Sq; sq += Sqb) {
            long qbs = (Sq - sq >= Sqb ? Sqb : Sq - sq);
            int qid = (sq + Sqb > Sq) ? 1 : 0;
            float omax[qbs], osum[qbs], cmax[qbs], csum[qbs];
            for (int sk = 0; sk < Sk; sk += Skb) {
              long kbs = (Sk - sk >= Skb ? Skb : Sk_pad - sk);
              int kid = qid * 2 + ((sk + Skb > Sk) ? 1 : 0);
              auto& ak = attn_kern[kid];
              float AS[qbs][kbs];
              Tv AST[qbs][kbs];
              T* k_ptr = KL_TV[b][n][sk];
              T k_tmp[kbs * H];
              if (inline_trans) {
                // ak.xform_tpp(KL[b][n][sk], KL_TV[b][n][sk]);
                ak.xform_tpp(KL[b][n][sk], k_tmp);
                k_ptr = k_tmp;
              }
              ak.a_gemm_tpp(QL[b][n][sq], k_ptr, AS[0], 1);
              for (int sq1 = 0; sq1 < qbs; sq1++) {
                auto qval = sq + sq1 + offset;
                for (int sk1 = qval + 1; sk1 < sk + kbs; sk1++) {
                  AS[sq1][sk1 - sk] = -1e9f;
                }
              }
              ak.scale_tpp(AS[0], AS[0], one_by_sqrt_H);
              if (t_AM.numel() != 0) {
                if (am_is_2d)
                  ak.add_2dmask_tpp(&AM2[b][sq][sk], AS[0], AS[0]);
                else
                  ak.add_mask_tpp(&AM[b][sk], AS[0]);
              }
              float *pmax, *psum;
              if (sk == 0) {
                pmax = omax;
                psum = osum;
              } else {
                pmax = cmax;
                psum = csum;
              }
              ak.softmax_fwd_tpp(1, AS[0], AST[0], pmax, psum);
              // for (int xx=0;xx<kbs;xx++)
              // if (b == 0 && n == 0 && Sq == 1) printf("AS[%d]: %g\n", sk+xx,
              // (float)AST[0][xx]);
              Tv tmp[qbs * H];
              Tv* v_ptr = VL_V[b][n][sk];
              Tv v_tmp[kbs * H];
              if (inline_trans && VBS != 1) {
                // ak.vnni_tpp(VL[b][n][sk], VL_V[b][n][sk]);
                ak.vnni_tpp(VL[b][n][sk], v_tmp);
                v_ptr = v_tmp;
              }
              ak.c_gemm_tpp(AST[0], v_ptr, tmp, 1);
              if (sk == 0) {
                ak.cvt_tpp(tmp, CL[b][n][sq]);
              } else {
                ak.softmax_fixup(tmp, CL[b][n][sq], cmax, csum, omax, osum);
              }
            }
          }
        }
      }
    }
  }
  return t_CL;
}

template <typename cls>
struct LLMBlock : torch::CustomClassHolder {
 public:
  std::string name;
  at::Tensor t_dummy;
  at::Tensor t_dummy_int;
  caffe2::TypeMeta dt;
  caffe2::TypeMeta ldt;

  LLMBlock(std::string name, at::Tensor& t, at::Tensor& lt)
      : name(name),
        t_dummy(t.new_empty({0})),
        t_dummy_int(t.new_empty({0}, at::kLong)),
        dt(t.dtype()),
        ldt(lt.dtype()) {}

  std::vector<at::Tensor> forward_common(
      std::vector<at::Tensor>& t_inp,
      std::vector<at::Tensor>& t_cache,
      bool use_cache) {
    GlobalPass _gp(FWD);
    RECORD_FUNCTION(name, std::vector<c10::IValue>());
    std::vector<at::Tensor> ret;
    auto self = static_cast<cls*>(this);

    if (dt == at::kFloat && ldt == at::kFloat) {
      ret = self->template _forward<float, float>(t_inp, t_cache, use_cache);
    } else if (dt == at::kBFloat16 && ldt == at::kFloat) {
      ret = self->template _forward<bfloat16, float>(t_inp, t_cache, use_cache);
    } else if (dt == at::kBFloat16 && ldt == at::kBFloat16) {
      ret = self->template _forward<bfloat16, bfloat16>(
          t_inp, t_cache, use_cache);
    } else if (dt == at::kBFloat8 && ldt == at::kFloat) {
      ret = self->template _forward<bfloat8, float>(t_inp, t_cache, use_cache);
    } else if (dt == at::kBFloat8 && ldt == at::kBFloat16) {
      ret =
          self->template _forward<bfloat8, bfloat16>(t_inp, t_cache, use_cache);
    } else {
      std::cout << "Types: " << dt << "  " << ldt << std::endl;
      TPP_ASSERT(0, "Should not come here %s:%d\n", __FILE__, __LINE__);
    }
    // printf("Returning Layer \n");

    return ret;
  }

  template <typename T>
  std::vector<at::Tensor> self_mha(
      at::Tensor t_QL,
      at::Tensor t_KL,
      at::Tensor t_VL,
      at::Tensor t_am,
      std::vector<at::Tensor>& t_cache) {
    RECORD_SCOPE(mha, {t_QL, t_KL});
    auto self = static_cast<cls*>(this);
    auto t_key_past = this->t_dummy;
    auto t_value_past = this->t_dummy;
    auto t_beam_idx = this->t_dummy_int;
    auto t_offset = this->t_dummy_int;
    auto B = t_QL.size(0);
    auto S = t_QL.size(1);
    auto N = self->N;
    auto H = self->H;
    at::Tensor t_CL;
    long offset = 0;
    int csz = t_cache.size();
    if (csz > 0)
      t_key_past = t_cache[0];
    if (csz > 1)
      t_value_past = t_cache[1];
    if (csz > 2)
      t_beam_idx = t_cache[2].to(at::kLong);
    if (csz > 3) {
      t_offset = t_cache[3];
      offset = t_offset.item<long>();
      TPP_ASSERT(
          csz == 6, "Updated indirect kv_cache tuple should be of length 6\n");
      t_key_past = t_cache[4];
      t_value_past = t_cache[5];
    } else if (csz > 0) {
      offset = t_key_past.size(2);
    }

    t_QL = t_QL.view({B, S, N, H}).permute({0, 2, 1, 3}).contiguous();
    t_KL = t_KL.view({B, S, N, H}).permute({0, 2, 1, 3}).contiguous();
    t_VL = t_VL.view({B, S, N, H}).permute({0, 2, 1, 3}).contiguous();

    if (csz < 4) {
      if (t_key_past.numel() > 0) {
        t_KL = kv_concat<T>(t_key_past, t_KL, 2, t_beam_idx);
      }
      if (t_value_past.numel() > 0) {
        t_VL = kv_concat<T>(t_value_past, t_VL, 2, t_beam_idx);
      }

      t_CL = attn<T, T>(t_QL, t_KL, t_am, t_VL);
      t_CL = t_CL.view({B, N, S, H})
                 .permute({0, 2, 1, 3})
                 .contiguous()
                 .view({B, S, N * H});

      return {t_CL, t_KL, t_VL};

    } else if (offset == 0) {
      t_CL = attn<T, T>(t_QL, t_KL, t_am, t_VL);
      auto capacity = S + KV_CACHE_INC_SIZE;
      t_key_past = t_KL.new_zeros({B, N, capacity, H});
      t_value_past = t_VL.new_zeros({B, N, capacity, H});
      // t_beam_idx = t_beam_idx.new_zeros({capacity, B});
      t_beam_idx =
          at::arange(B).unsqueeze(0).expand({capacity, B}).contiguous();
      // if (my_rank == 0) std::cout << "t_beam_idx: " << t_beam_idx.sizes() <<
      // std::endl;
      t_offset = t_offset + S;
      t_key_past.slice(2, 0, S, 1).copy_(t_KL);
      t_value_past.slice(2, 0, S, 1).copy_(t_VL);
      t_CL = t_CL.view({B, N, S, H})
                 .permute({0, 2, 1, 3})
                 .contiguous()
                 .view({B, S, N * H});
      return {t_CL, t_KL, t_VL, t_beam_idx, t_offset, t_key_past, t_value_past};
      // printf("old offset = %d, new_offset = %ld\n", offset,
      // t_offset.item<long>());
    } else {
      auto capacity = t_key_past.size(2);
      if (capacity <= offset) {
        printf(
            "Warning: Reallocating kv cache, consider increasing KV_CACHE_INC_SIZE (%d)\n",
            KV_CACHE_INC_SIZE);
        auto new_capacity = offset + KV_CACHE_INC_SIZE;
        auto t_key_past_new = t_key_past.new_empty({B, N, new_capacity, H});
        t_key_past_new.slice(2, 0, offset, 1).copy_(t_key_past);
        t_key_past = t_key_past_new;

        auto t_value_past_new = t_value_past.new_empty({B, N, new_capacity, H});
        t_value_past_new.slice(2, 0, offset, 1).copy_(t_value_past);
        t_value_past = t_value_past_new;

        auto t_beam_idx_new =
            at::arange(B).unsqueeze(0).expand({new_capacity, B}).contiguous();
        t_beam_idx_new.slice(0, 0, offset, 1).copy_(t_beam_idx);
        t_beam_idx = t_beam_idx_new;
      }

      // if (my_rank == 0) std::cout << "t_beam_idx2: " << t_beam_idx.sizes() <<
      // std::endl; std::cout << "t_key_past.shape:" << t_key_past.sizes() <<
      // std::endl; std::cout << "t_beam_idx.shape:" << t_beam_idx.sizes() <<
      // std::endl; std::cout << "t_offset:" << t_offset << std::endl; std::cout
      // << "B: " << B << " offset:" << offset << std::endl;
      auto t_new_beam_idx = t_beam_idx.new_empty({B, offset});
      auto beam_idx = GetVLAPtr<long>(t_new_beam_idx, {offset});
      auto b_ptr = GetVLAPtr<long>(t_beam_idx, {B});
      for (auto i = 0; i < B; i++) {
        beam_idx[i][offset - 1] = b_ptr[offset - 1][i];
        for (auto j = offset - 2; j >= 0;
             j--) { // for the token of input, the target beam is alwarys 0
          beam_idx[i][j] = b_ptr[j][beam_idx[i][j + 1]];
        }
      }
      t_CL = attn<T>(
          t_QL, t_KL, t_am, t_VL, t_key_past, t_value_past, beam_idx, offset);
      t_CL = t_CL.view({B, N, S, H})
                 .permute({0, 2, 1, 3})
                 .contiguous()
                 .view({B, S, N * H});
      t_offset = t_offset + 1;
      S = t_offset.item<long>();
      t_KL = t_key_past.slice(2, 0, S, 1);
      t_VL = t_value_past.slice(2, 0, S, 1);
      // printf("old offset = %d, new_offset = %ld\n", offset,
      // t_offset.item<long>());
      return {t_CL, t_KL, t_VL, t_beam_idx, t_offset, t_key_past, t_value_past};
    }
  }
};

struct GPTJBlock : LLMBlock<GPTJBlock> {
 public:
  at::Tensor t_Wq, t_Wk, t_Wv, t_Wp;
  at::Tensor t_Wi, t_Wo;
  at::Tensor t_Bi, t_Bo;
  at::Tensor t_G, t_B;
  at::Tensor t_EP; // embed_positions
  float eps;
  long N, H;
  long max_positions, rotary_dim;

  GPTJBlock(
      std::vector<at::Tensor> params,
      double eps,
      long H,
      long max_positions,
      long rotary_dim)
      : LLMBlock("gptj_fwd", params[2], params[0]),
        eps(eps),
        H(H),
        max_positions(max_positions),
        rotary_dim(rotary_dim) {
    int i = 0;
    t_G = params[i++]; // ln_gamma
    t_B = params[i++]; // ln_beta

    t_Wq = params[i++]; // q_proj
    t_Wk = params[i++]; // k_proj
    t_Wv = params[i++]; // v_proj
    t_Wp = params[i++]; // out_proj

    t_Wi = params[i++]; // fc_in
    t_Bi = params[i++];

    t_Wo = params[i++]; // fc_out
    t_Bo = params[i++];

    t_EP = params[i++]; // embed_positions

    N = t_Wq.size(0) * t_Wq.size(3) / H;
    if (my_rank == 0) {
      std::cout << "my_size=" << my_size << " N=" << N << " H=" << H
                << std::endl;
    }
  }

  std::vector<at::Tensor> forward(
      std::vector<at::Tensor> t_inp,
      std::vector<at::Tensor> t_cache,
      bool use_cache) {
    return this->forward_common(t_inp, t_cache, use_cache);
  }

  template <typename T, typename LT = T>
  std::vector<at::Tensor> _forward(
      std::vector<at::Tensor>& t_inp,
      std::vector<at::Tensor>& t_cache,
      bool use_cache) {
    auto t_HS = t_inp[0];
    RECORD_SCOPE(pt_op, {t_HS});
    auto t_am = t_inp[1];
    auto t_pid = t_inp[2];
    auto sizes = t_HS.sizes();
    auto B = sizes[0];
    auto S = sizes[1];

    float scale = 1.0 / my_size;

    if (B * S / 64 > 4)
      large_cache_opt = true;
    else
      large_cache_opt = false;

    auto t_null = t_HS.new_empty({0});
    auto t_res = t_HS;
    t_HS = lyr_norm<T, LT>(t_HS, t_G, t_B, eps);

    auto t_QL = qkv_gemm<T>(t_HS, t_Wq, t_null);
    apply_rotary_pos_emb_gptj<T>(t_QL, t_EP, t_pid, N, H);

    auto t_KL = qkv_gemm<T>(t_HS, t_Wk, t_null);
    apply_rotary_pos_emb_gptj<T>(t_KL, t_EP, t_pid, N, H);

    auto t_VL = qkv_gemm<T>(t_HS, t_Wv, t_null);

    auto outputs = self_mha<T>(t_QL, t_KL, t_VL, t_am, t_cache);

    auto t_CL = outputs[0];
    auto t_SO = qkv_gemm<T>(t_CL, t_Wp, t_null);
    auto t_I = fc_gelu<T>(t_HS, t_Wi, t_Bi);
    auto t_Out = fc_add2_scale<T>(t_I, t_SO, t_res, t_Wo, t_Bo, scale);
    if (my_size > 1) {
      allreduce(t_Out);
    }

    outputs[0] = t_Out;

    if (use_cache) {
      return outputs;
    } else {
      return {t_Out};
    }
  }
};

struct OPTDecoderLayer : LLMBlock<OPTDecoderLayer> {
 public:
  at::Tensor t_Wq, t_Wk, t_Wv, t_Wp; // wt and bias for attn
  at::Tensor t_Bq, t_Bk, t_Bv, t_Bp;
  at::Tensor t_Wi, t_Wo; // wt and bias for fc1 and fc2
  at::Tensor t_Bi, t_Bo;
  at::Tensor t_G1, t_B1; // Gamma and Beta for attention layernorm
  at::Tensor t_G2, t_B2; // Gamma and Beta for MLP layernorm
  float eps1, eps2;
  long N, H;
  bool do_layer_norm_before;

  OPTDecoderLayer(
      std::vector<at::Tensor> params,
      double eps1,
      double eps2,
      long H,
      bool do_layer_norm_before)
      : LLMBlock("opt_fwd", params[4], params[0]),
        eps1(eps1),
        eps2(eps2),
        H(H),
        do_layer_norm_before(do_layer_norm_before) {
    int i = 0;
    t_G1 = params[i++]; // ln_gamma, lnorm before attention
    t_B1 = params[i++]; // ln_beta
    t_G2 = params[i++]; // ln_gamma, lnorm before mlp
    t_B2 = params[i++]; // ln_beta

    t_Wq = params[i++]; // q_proj
    t_Bq = params[i++];
    t_Wk = params[i++]; // k_proj
    t_Bk = params[i++];
    t_Wv = params[i++]; // v_proj
    t_Bv = params[i++];
    t_Wp = params[i++]; // out_proj
    t_Bp = params[i++];

    t_Wi = params[i++]; // fc1
    t_Bi = params[i++];
    t_Wo = params[i++]; // fc2
    t_Bo = params[i++];

    N = t_Wq.size(0) * t_Wq.size(3) / H;
    if (my_rank == 0) {
      std::cout << "my_size=" << my_size << " N=" << N << " H=" << H
                << std::endl;
    }
  }

  std::vector<at::Tensor> forward(
      std::vector<at::Tensor> t_inp,
      std::vector<at::Tensor> t_cache,
      bool use_cache) {
    return this->forward_common(t_inp, t_cache, use_cache);
  }

  template <typename T, typename LT = T>
  std::vector<at::Tensor> _forward(
      std::vector<at::Tensor>& t_inp,
      std::vector<at::Tensor>& t_cache,
      bool use_cache) {
    auto t_HS = t_inp[0];
    RECORD_SCOPE(pt_op, {t_HS});
    auto t_am = t_inp[1];
    auto sizes = t_HS.sizes();
    auto B = sizes[0];
    auto S = sizes[1];

    float scale = 1.0 / my_size;

    if (B * S / 64 > 4)
      large_cache_opt = true;
    else
      large_cache_opt = false;

    auto t_null = t_HS.new_empty({0}); // at::Tensor().to(t_HS.dtype());

    auto t_res = t_HS;
    if (do_layer_norm_before) {
      t_HS = lyr_norm<T, LT>(t_HS, t_G1, t_B1, eps1);
    }

    auto t_QL = qkv_gemm<T>(t_HS, t_Wq, t_Bq);
    auto t_KL = qkv_gemm<T>(t_HS, t_Wk, t_Bk);
    auto t_VL = qkv_gemm<T>(t_HS, t_Wv, t_Bv);

    auto outputs = self_mha<T>(t_QL, t_KL, t_VL, t_am, t_cache);

    auto t_CL = outputs[0];

    t_HS = fc_add_scale<T>(t_CL, t_res, t_Wp, t_Bp, scale);
    if (my_size > 1) {
      allreduce(t_HS);
    }

    if (!do_layer_norm_before) {
      t_HS = lyr_norm<T, LT>(t_HS, t_G1, t_B1, eps1);
    }

    t_res = t_HS;

    if (do_layer_norm_before) {
      t_HS = lyr_norm<T, LT>(t_HS, t_G2, t_B2, eps2);
    }

    t_HS = fc_relu<T>(t_HS, t_Wi, t_Bi);
    t_HS = fc_add_scale<T>(t_HS, t_res, t_Wo, t_Bo, scale);

    if (my_size > 1) {
      allreduce(t_HS);
    }

    if (!do_layer_norm_before) {
      t_HS = lyr_norm<T, LT>(t_HS, t_G2, t_B2, eps2);
    }

    outputs[0] = t_HS;

    if (use_cache) {
      return outputs;
    } else {
      return {t_HS};
    }
  }
};

struct LlamaDecoderLayer : LLMBlock<LlamaDecoderLayer> {
 public:
  at::Tensor t_Wq, t_Wk, t_Wv, t_Wp;
  at::Tensor t_Wg, t_Wu, t_Wd;
  at::Tensor t_Gi, t_Gpa;
  at::Tensor t_EP; // embed_positions
  float eps;
  long N, H;
  long max_positions, rotary_dim;

  LlamaDecoderLayer(
      std::vector<at::Tensor> params,
      double eps,
      long H,
      long max_positions,
      long rotary_dim)
      : LLMBlock("llama_fwd", params[1], params[0]),
        eps(eps),
        H(H),
        max_positions(max_positions),
        rotary_dim(rotary_dim) {
    int i = 0;
    t_Gi = params[i++]; // input_ln_gamma

    t_Wq = params[i++]; // q_proj
    t_Wk = params[i++]; // k_proj
    t_Wv = params[i++]; // v_proj
    t_Wp = params[i++]; // out_proj

    t_Gpa = params[i++]; // post_attention_ln_gamma

    t_Wg = params[i++]; // fc_gate
    t_Wu = params[i++]; // fc_up
    t_Wd = params[i++]; // fc_down

    t_EP = params[i++]; // embed_positions

    N = t_Wq.size(0) * t_Wq.size(3) / H;
    if (my_rank == 0) {
      std::cout << "my_size=" << my_size << " N=" << N << " H=" << H
                << std::endl;
    }
  }

  std::vector<at::Tensor> forward(
      std::vector<at::Tensor> t_inp,
      std::vector<at::Tensor> t_cache,
      bool use_cache) {
    return this->forward_common(t_inp, t_cache, use_cache);
  }

  template <typename T, typename LT = T>
  std::vector<at::Tensor> _forward(
      std::vector<at::Tensor>& t_inp,
      std::vector<at::Tensor>& t_cache,
      bool use_cache) {
    auto t_HS = t_inp[0];
    RECORD_SCOPE(pt_op, {t_HS});
    auto t_am = t_inp[1];
    auto t_pid = t_inp[2];
    auto sizes = t_HS.sizes();
    auto B = sizes[0];
    auto S = sizes[1];

    float scale = 1.0 / my_size;

    if (B * S / 64 > 4)
      large_cache_opt = true;
    else
      large_cache_opt = false;

    auto t_null = t_HS.new_empty({0});
    auto t_res = t_HS;
    t_HS = llama_rms_norm<T, LT>(t_HS, t_Gi, eps);

    auto t_QL = qkv_gemm<T>(t_HS, t_Wq, t_null);
    apply_rotary_pos_emb_llama<T>(t_QL, t_EP, t_pid, N, H);

    auto t_KL = qkv_gemm<T>(t_HS, t_Wk, t_null);
    apply_rotary_pos_emb_llama<T>(t_KL, t_EP, t_pid, N, H);

    auto t_VL = qkv_gemm<T>(t_HS, t_Wv, t_null);

    auto outputs = self_mha<T>(t_QL, t_KL, t_VL, t_am, t_cache);

    auto t_CL = outputs[0];

    auto t_SO = fc_add_scale<T>(t_CL, t_res, t_Wp, t_null, scale);
    if (my_size > 1) {
      allreduce(t_SO);
    }

    t_res = t_SO;

    t_HS = llama_rms_norm<T, LT>(t_SO, t_Gpa, eps);

    auto t_I = fc_silu<T>(t_HS, t_Wg, t_null);
    t_I = fc_mul<T>(t_HS, t_I, t_Wu, t_null);
    auto t_Out = fc_add_scale<T>(t_I, t_res, t_Wd, t_null, scale);
    if (my_size > 1) {
      allreduce(t_Out);
    }

    outputs[0] = t_Out;

    if (use_cache) {
      return outputs;
    } else {
      return {t_Out};
    }
  }
};

static void apply_rotary_pos_emb_gptj_wrap(
    at::Tensor t_in,
    at::Tensor t_emb_pos,
    at::Tensor t_pos,
    long N,
    long H) {
  GlobalPass _gp(FWD);

  auto dt = t_in.dtype();
  if (dt == at::kFloat) {
    apply_rotary_pos_emb_gptj<float>(t_in, t_emb_pos, t_pos, N, H);
  } else if (dt == at::kBFloat16) {
    apply_rotary_pos_emb_gptj<bfloat16>(t_in, t_emb_pos, t_pos, N, H);
  } else if (dt == at::kBFloat8) {
    apply_rotary_pos_emb_gptj<bfloat8>(t_in, t_emb_pos, t_pos, N, H);
  } else {
    TPP_ASSERT(0, "Should not come here %s:%d\n", __FILE__, __LINE__);
  }
}

static at::Tensor lyr_norm_wrap(
    at::Tensor t_in,
    at::Tensor t_gamma,
    at::Tensor t_beta,
    double eps) {
  GlobalPass _gp(FWD);
  auto dt = t_in.dtype();
  auto ldt = t_gamma.dtype();
  auto t_out = at::empty_like(t_in);

  if (dt == at::kFloat && ldt == at::kFloat) {
    lyr_norm<float, float>(t_in, t_gamma, t_beta, t_out, eps);
  } else if (dt == at::kBFloat16 && ldt == at::kFloat) {
    lyr_norm<bfloat16, float>(t_in, t_gamma, t_beta, t_out, eps);
  } else if (dt == at::kBFloat16 && ldt == at::kBFloat16) {
    lyr_norm<bfloat16, bfloat16>(t_in, t_gamma, t_beta, t_out, eps);
  } else if (dt == at::kBFloat8 && ldt == at::kFloat) {
    lyr_norm<bfloat8, float>(t_in, t_gamma, t_beta, t_out, eps);
  } else if (dt == at::kBFloat8 && ldt == at::kBFloat8) {
    lyr_norm<bfloat8, bfloat8>(t_in, t_gamma, t_beta, t_out, eps);
  } else {
    TPP_ASSERT(0, "Should not come here %s:%d\n", __FILE__, __LINE__);
  }
  return t_out;
}

static at::Tensor fc_plain_wrap(
    at::Tensor t_in,
    at::Tensor t_wt,
    at::Tensor t_bias,
    long parallel_dim,
    std::vector<long> split_sizes) {
  GlobalPass _gp(FWD);
  if (parallel_dim == 1) {
    // t_in = t_in.chunk(my_size, -1)[my_rank].contiguous();
    t_in = t_in.split(split_sizes, -1)[my_rank].contiguous();
  }

  auto sizes = t_in.sizes().vec();
  auto wt_sizes = t_wt.sizes();
  sizes[2] = wt_sizes[0] * wt_sizes[3];

  auto t_out = t_in.new_empty(sizes);
  // std::cout << "YYY " << t_out.dtype() << "  " << t_in.dtype() << std::endl;
  auto dt = t_wt.dtype();
  if (dt == at::kFloat) {
    fc_plain<float>(t_in, t_wt, t_bias, t_out);
  } else if (dt == at::kBFloat16) {
    fc_plain<bfloat16>(t_in, t_wt, t_bias, t_out);
  } else if (dt == at::kBFloat8) {
    fc_plain<bfloat8>(t_in, t_wt, t_bias, t_out);
  } else {
    TPP_ASSERT(0, "Should not come here %s:%d\n", __FILE__, __LINE__);
  }
  if (my_size > 1) {
    if (parallel_dim == 0) {
      t_out = allgather(t_out, split_sizes);
    } else if (parallel_dim == 1) {
      allreduce(t_out);
    }
  }
  return t_out;
}

static at::Tensor fc_add2_scale_wrap(
    at::Tensor t_in,
    at::Tensor t_in1,
    at::Tensor t_in2,
    at::Tensor t_wt,
    at::Tensor t_bias,
    double scale) {
  GlobalPass _gp(FWD);
  auto t_out = at::empty_like(t_in1);
  auto dt = t_wt.dtype();
  if (dt == at::kFloat) {
    fc_add2_scale<float>(t_in, t_in1, t_in2, t_wt, t_bias, t_out, scale);
  } else if (dt == at::kBFloat16) {
    fc_add2_scale<bfloat16>(t_in, t_in1, t_in2, t_wt, t_bias, t_out, scale);
  } else if (dt == at::kBFloat8) {
    fc_add2_scale<bfloat8>(t_in, t_in1, t_in2, t_wt, t_bias, t_out, scale);
  } else {
    TPP_ASSERT(0, "Should not come here %s:%d\n", __FILE__, __LINE__);
  }
  return t_out;
}

static at::Tensor fc_gelu_wrap(
    at::Tensor t_in,
    at::Tensor t_wt,
    at::Tensor t_bias) {
  GlobalPass _gp(FWD);
  auto sizes = t_in.sizes().vec();
  auto wt_sizes = t_wt.sizes();
  sizes[2] = wt_sizes[0] * wt_sizes[3];

  auto t_out = t_in.new_empty(sizes);

  auto dt = t_wt.dtype();
  if (dt == at::kFloat) {
    fc_gelu<float>(t_in, t_wt, t_bias, t_out);
  } else if (dt == at::kBFloat16) {
    fc_gelu<bfloat16>(t_in, t_wt, t_bias, t_out);
  } else if (dt == at::kBFloat8) {
    fc_gelu<bfloat8>(t_in, t_wt, t_bias, t_out);
  } else {
    TPP_ASSERT(0, "Should not come here %s:%d\n", __FILE__, __LINE__);
  }
  return t_out;
}

REGISTER_SUBMODULE(_fused_llm_infer, m) {
  m.def("layer_norm", &lyr_norm_wrap, "TPP layer norm");
  m.def("fc_gelu", &fc_gelu_wrap, "TPP fc_gelu");
  m.def("fc_add2_scale", &fc_add2_scale_wrap, "TPP fc_add2_scale");
  m.def("fc_plain", &fc_plain_wrap, "TPP fc_plain");
  m.def("set_pg", &set_pg);
  m.def("allreduce", &allreduce);
  m.def(
      "apply_rotary_pos_emb_gptj",
      &apply_rotary_pos_emb_gptj_wrap,
      "TPP apply_rotary_pos_emb_gptj");
  py::class_<GPTJBlock>(m, "GPTJBlock")
      .def(py::init<std::vector<at::Tensor>, double, long, long, long>())
      .def("forward", &GPTJBlock::forward);
  py::class_<OPTDecoderLayer>(m, "OPTDecoderLayer")
      .def(py::init<std::vector<at::Tensor>, double, double, long, bool>())
      .def("forward", &OPTDecoderLayer::forward);
  py::class_<LlamaDecoderLayer>(m, "LlamaDecoderLayer")
      .def(py::init<std::vector<at::Tensor>, double, long, long, long>())
      .def("forward", &LlamaDecoderLayer::forward);
}

TORCH_LIBRARY(tpp_llm, m) {
  m.def("layer_norm", &lyr_norm_wrap);
  m.def("fc_gelu", &fc_gelu_wrap);
  m.def("fc_add2_scale", &fc_add2_scale_wrap);
  m.def("fc_plain", &fc_plain_wrap);
  m.def("set_pg", &set_pg);
  m.def("allreduce", &allreduce);
  m.class_<GPTJBlock>("GPTJBlock")
      .def(torch::init<std::vector<at::Tensor>, double, long, long, long>())
      .def("forward", &GPTJBlock::forward);
  m.class_<OPTDecoderLayer>("OPTDecoderLayer")
      .def(torch::init<std::vector<at::Tensor>, double, double, long, bool>())
      .def("forward", &OPTDecoderLayer::forward);
  m.class_<LlamaDecoderLayer>("LlamaDecoderLayer")
      .def(torch::init<std::vector<at::Tensor>, double, long, long, long>())
      .def("forward", &LlamaDecoderLayer::forward);
}<|MERGE_RESOLUTION|>--- conflicted
+++ resolved
@@ -24,8 +24,8 @@
 #include "xsmm_functors.h"
 
 using namespace tpp;
+#include "shm_coll.h"
 #include "tensor_helper.h"
-#include "shm_coll.h"
 
 static int my_rank = guess_mpi_rank();
 static int my_size = 1;
@@ -34,13 +34,9 @@
 static int NCB_BLOCK_SIZE = env2int("NCB_BLOCK_SIZE", 64);
 static int SK_BLOCK_SIZE = env2int("SK_BLOCK_SIZE", 64);
 static int KV_CACHE_INC_SIZE = env2int("KV_CACHE_INC_SIZE", 128);
-<<<<<<< HEAD
 static int USE_SHM_ALLREDUCE = env2int("USE_SHM_ALLREDUCE", 1);
-static const char *GEMM_LOOP_SCHEME = getenv("GEMM_LOOP_SCHEME") ? getenv("GEMM_LOOP_SCHEME") : "aCB";
-=======
 static const char* GEMM_LOOP_SCHEME =
     getenv("GEMM_LOOP_SCHEME") ? getenv("GEMM_LOOP_SCHEME") : "aCB";
->>>>>>> 429d008b
 
 REGISTER_LOCAL_SCOPE(b_emb, "b_emb");
 REGISTER_LOCAL_SCOPE(pln_gemm, "pln_gemm");
@@ -85,7 +81,8 @@
     std::vector<at::Tensor> temp_vec = {t_in};
     process_group->allreduce(temp_vec)->wait();
   } else {
-    auto shm_inst = SHMBuffer::getInst(t_in.numel()*t_in.element_size(), process_group);
+    auto shm_inst =
+        SHMBuffer::getInst(t_in.numel() * t_in.element_size(), process_group);
     shm_inst->allreduce(t_in);
   }
 }
